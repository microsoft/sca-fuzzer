"""
File: x86 implementation of the test case generator

Copyright (C) Microsoft Corporation
SPDX-License-Identifier: MIT
"""
import abc
import math
import re
import random
from typing import List, Dict, Set, Optional, Tuple
from subprocess import run

from isa_loader import InstructionSet
from interfaces import TestCase, Operand, RegisterOperand, FlagsOperand, MemoryOperand, \
    ImmediateOperand, AgenOperand, LabelOperand, OT, Instruction, BasicBlock, InstructionSpec, \
    PageTableModifier
from generator import ConfigurableGenerator, RandomGenerator, Pass, \
     parser_assert, Printer, GeneratorException, AsmParserException
from x86.x86_target_desc import X86TargetDesc
from config import CONF


class X86Generator(ConfigurableGenerator, abc.ABC):
    asm_prefixes = ["LOCK", "REX", "REP", "REPE", "REPNE"]
    asm_synonyms = {
        "JE": "JZ",
        "JNE": "JNZ",
        "JNAE": "JB",
        "JC": "JB",
        "JAE": "JNB",
        "JNC": "JNB",
        "JNA": "JBE",
        "JA": "JNBE",
        "JNGE": "JL",
        "JGE": "JNL",
        "JNG": "JLE",
        "JG": "JNLE",
        "JPE": "JP",
        "JPO": "JNP",
        "CMOVE": "CMOVZ",
        "CMOVNE": "CMOVNZ",
        "CMOVNAE": "CMOVB",
        "CMOVC": "CMOVB",
        "CMOVAE": "CMOVNB",
        "CMOVNC": "CMOVNB",
        "CMOVNA": "CMOVBE",
        "CMOVA": "CMOVNBE",
        "CMOVNGE": "CMOVL",
        "CMOVGE": "CMOVNL",
        "CMOVNG": "CMOVLE",
        "CMOVG": "CMOVNLE",
        "CMOVPE": "CMOVP",
        "CMOVPO": "CMOVNP",
        "SETE": "SETZ",
        "SETNE": "SETNZ",
        "SETNAE": "SETB",
        "SETC": "SETB",
        "SETAE": "SETNB",
        "SETNC": "SETNB",
        "SETNA": "SETBE",
        "SETA": "SETNBE",
        "SETNGE": "SETL",
        "SETGE": "SETNL",
        "SETNG": "SETLE",
        "SETG": "SETNLE",
        "SETPE": "SETP",
        "SETPO": "SETNP",
        "MOVABS": "MOV",
<<<<<<< HEAD
=======
        "REPE": "REPZ",
        "REPNE": "REPNZ",
        "REPNZ": "REPNE",
        "REPZ": "REPE",
>>>>>>> 67ff76cd
    }
    memory_sizes = {"BYTE": 8, "WORD": 16, "DWORD": 32, "QWORD": 64}

    def __init__(self, instruction_set: InstructionSet):
        super(X86Generator, self).__init__(instruction_set)
        self.target_desc = X86TargetDesc()
        self.passes = [
            X86SandboxPass(self.target_desc),
            X86PatchUndefinedFlagsPass(self.instruction_set, self),
            X86NonCanonicalAddressPass(),
            X86PatchUndefinedResultPass(),
<<<<<<< HEAD
            X86PatchOpcodesPass(),
=======
            X86AddUndefinedOpcodesPass(),
>>>>>>> 67ff76cd
        ]
        self.printer = X86Printer()

        # select PTE bits that could be set
        self.pte_bit_choices: List[Tuple[int, bool]] = []
        if 'assist-accessed' in CONF.permitted_faults:
            self.pte_bit_choices.append(self.target_desc.pte_bits["ACCESSED"])
        if 'assist-dirty' in CONF.permitted_faults:
            self.pte_bit_choices.append(self.target_desc.pte_bits["DIRTY"])
        if 'PF-present' in CONF.permitted_faults:
            self.pte_bit_choices.append(self.target_desc.pte_bits["PRESENT"])
        if 'PF-writable' in CONF.permitted_faults:
            self.pte_bit_choices.append(self.target_desc.pte_bits["RW"])

        # select PTE bits that could be set
        self.pte_bit_choices: List[Tuple[int, bool]] = []
        if 'assist-accessed' in CONF.permitted_faults:
            self.pte_bit_choices.append(self.target_desc.pte_bits["ACCESSED"])
        if 'assist-dirty' in CONF.permitted_faults:
            self.pte_bit_choices.append(self.target_desc.pte_bits["DIRTY"])
        if 'PF-present' in CONF.permitted_faults:
            self.pte_bit_choices.append(self.target_desc.pte_bits["PRESENT"])
        if 'PF-writable' in CONF.permitted_faults:
            self.pte_bit_choices.append(self.target_desc.pte_bits["RW"])

    def map_addresses(self, test_case: TestCase, bin_file: str) -> None:
        # get a list of relative instruction addresses
        dump = run(
            f"objdump --no-show-raw-insn -D -M intel -b binary -m i386:x86-64 {bin_file} "
            "| awk '/ [0-9a-f]+:/{print $1}'",
            shell=True,
            check=True,
            capture_output=True)
        address_list = [int(addr[:-1], 16) for addr in dump.stdout.decode().split("\n") if addr]

        # connect them with instructions in the test case
        address_map: Dict[int, Instruction] = {}
        counter = test_case.num_prologue_instructions
        for func in test_case.functions:
            for bb in func:
                for inst in list(bb) + bb.terminators:
                    address = address_list[counter]
                    address_map[address] = inst
                    counter += 1

        # map prologue and epilogue to dummy instructions
        for address in address_list:
            if address not in address_map:
                address_map[address] = Instruction("UNMAPPED", True)

        test_case.address_map = address_map

    def get_return_instruction(self) -> Instruction:
        return Instruction("RET", False, "", True)

    def get_unconditional_jump_instruction(self) -> Instruction:
        return Instruction("JMP", False, "UNCOND_BR", True)

    def parse_line(self, line: str, line_num: int,
                   instruction_map: Dict[str, List[InstructionSpec]]) -> Instruction:
        line = line.upper()

        # get name and possible specs
        words = line.split()
        name = ""
        specs: List[InstructionSpec] = []
        for word in words:
            if word in self.asm_prefixes:
                name += word + " "
                continue

            # fix jump name
            if word in self.asm_synonyms:
                key = name + self.asm_synonyms[word]
            else:
                key = name + word
            specs = instruction_map.get(key, [])
            name += word
            break
        if not specs:
            raise AsmParserException(line_num, f"Unknown instruction {line}")

        # instrumentation?
        is_instrumentation = line.endswith("# INSTRUMENTATION")

        # remove comments
        if "#" in line:
            line = re.search(r"(.*)#.*", line).group(1).strip()  # type: ignore

        # extract operands
        operands_raw = line.removeprefix(name).split(",")
        if operands_raw == [""]:  # no operands
            operands_raw = []
        else:  # clean the operands
            operands_raw = [o.strip() for o in operands_raw]

        # find a matching spec
        matching_specs = []
        for spec_candidate in specs:
            if len(spec_candidate.operands) != len(operands_raw):
                continue

            match = True
            for op_id, op_raw in enumerate(operands_raw):
                op_spec = spec_candidate.operands[op_id]
                if op_raw[0] == ".":  # match label
                    if op_spec.type != OT.LABEL:
                        match = False
                        break
                    continue
                elif "[" in op_raw:  # match address
                    if op_spec.type not in [OT.AGEN, OT.MEM]:
                        match = False
                        break
                    access_size = op_raw.split()[0]  # match address size
                    parser_assert(access_size in self.memory_sizes, line_num,
                                  f"Pointer size must be declared explicitly in {line}")
                    if op_spec.width != self.memory_sizes[access_size]:
                        match = False
                        break
                    continue
                # match immediate value
                elif re.match(r"^-?[0-9]+$", op_raw) or \
                        re.match(r"^-?0X[0-9ABCDEF]+$", op_raw) or \
                        re.match(r"^-?0B[01]+$", op_raw) or \
                        re.match(r"^-?[0-9]+\ *[+-]\ *[0-9]+$", op_raw):
                    if op_spec.type != OT.IMM:
                        match = False
                        break
                    continue
                elif op_spec.type == OT.REG:
                    if op_raw not in self.target_desc.registers[op_spec.width]:
                        match = False
                        break
                    continue
                else:
                    match = False
            if match:
                matching_specs.append(spec_candidate)
        parser_assert(
            len(matching_specs) != 0, line_num, f"Could not find a matching spec for {line}")

        # we might find several matches if the instruction has a magic operand value
        if len(matching_specs) > 1:
            magic_value_specs = list(filter(lambda x: (x.has_magic_value), matching_specs))
            if magic_value_specs:
                matching_specs = magic_value_specs

        # at this point we should have only one spec, but even if we don't, all of them should
        # be equivalent. Just pick the first
        spec: InstructionSpec = matching_specs[0]

        # generate a corresponding Instruction
        inst = Instruction.from_spec(spec, is_instrumentation)
        op: Operand
        for op_id, op_raw in enumerate(operands_raw):
            op_spec = spec.operands[op_id]
            if op_spec.type == OT.REG:
                op = RegisterOperand(op_raw, op_spec.width, op_spec.src, op_spec.dest)
            elif op_spec.type == OT.MEM:
                address_match = re.search(r'\[(.*)\]', op_raw)
                parser_assert(address_match is not None, line_num, "Invalid memory address")
                address = address_match.group(1)  # type: ignore
                op = MemoryOperand(address, op_spec.width, op_spec.src, op_spec.dest)
            elif op_spec.type == OT.IMM:
                op = ImmediateOperand(op_raw, op_spec.width)
            elif op_spec.type == OT.LABEL:
                assert spec.control_flow
                op = LabelOperand(op_raw)
            else:  # AGEN
                op = AgenOperand(op_raw, op_spec.width)
            inst.operands.append(op)

        for op_spec in spec.implicit_operands:
            op = self.generate_operand(op_spec, inst)
            inst.implicit_operands.append(op)

        return inst

    def create_pte(self, test_case: TestCase):
        """
        Pick a random PTE bit (among the permitted ones) and set/reset it
        """
        if not self.pte_bit_choices:  # no choices, so PTE should stay intact
            return

        pte_bit = random.choice(self.pte_bit_choices)
        if pte_bit[1]:
            mask_clear = 0xffffffffffffffff ^ (1 << pte_bit[0])
            mask_set = 0x0
        else:
            mask_clear = 0xffffffffffffffff
            mask_set = 0x0 | (1 << pte_bit[0])
        test_case.faulty_pte = PageTableModifier(mask_set, mask_clear)


class X86LFENCEPass(Pass):

    def run_on_test_case(self, test_case: TestCase) -> None:
        for func in test_case.functions:
            for bb in func:
                insertion_points = []
                for instr in bb:
                    # make a copy to avoid infinite insertions
                    insertion_points.append(instr)

                for instr in insertion_points:
                    bb.insert_after(instr, Instruction("LFENCE", True))


class X86NonCanonicalAddressPass(Pass):

    def run_on_test_case(self, test_case: TestCase) -> None:
        if 'PF-noncanonical' not in CONF.permitted_faults:
            return

        for func in test_case.functions:
            for bb in func:
                if bb == func.entry:
                    continue

                memory_instructions = []
                for inst in bb:
                    if inst.has_mem_operand(True):
                        memory_instructions.append(inst)

                # Collect src operands
                for instr in memory_instructions:
                    n = len(memory_instructions)
                    rand_bool = random.randint(0, n) == 0
                    if not rand_bool:
                        continue

                    src_operands = []
                    for o in instr.get_src_operands():
                        if isinstance(o, RegisterOperand):
                            src_operands.append(o)

                    mem_operands = instr.get_mem_operands()
                    implicit_mem_operands = instr.get_implicit_mem_operands()
                    if mem_operands and not implicit_mem_operands:
                        assert len(mem_operands) == 1, f"Unexpected instruction format {instr.name}"
                        mem_operand: Operand = mem_operands[0]
                        registers = mem_operand.value

                        offsets = ["RCX", "RDX"]
                        masks = ["RAX", "RBX"]
                        offset_reg = offsets[0]
                        mask_reg = masks[0]
                        for reg in src_operands:
                            if X86TargetDesc.gpr_normalized[offset_reg] == \
                               X86TargetDesc.gpr_normalized[reg.value]:
                                offset_reg = offsets[1]
                            if X86TargetDesc.gpr_normalized[mask_reg] == \
                               X86TargetDesc.gpr_normalized[reg.value]:
                                mask_reg = masks[1]

                        lea = Instruction("LEA", True) \
                            .add_op(RegisterOperand(offset_reg, 64, False, True)) \
                            .add_op(MemoryOperand(registers, 64, True, False))
                        bb.insert_before(instr, lea)
                        mov = Instruction("MOV", True) \
                            .add_op(RegisterOperand(mask_reg, 64, True, True)) \
                            .add_op(ImmediateOperand("0x1000000000000", 64))
                        bb.insert_before(instr, mov)
                        mask = Instruction("XOR", True) \
                            .add_op(RegisterOperand(offset_reg, 64, True, True)) \
                            .add_op(RegisterOperand(mask_reg, 64, True, False))
                        bb.insert_before(instr, mask)
                        for idx, op in enumerate(instr.operands):
                            if op == mem_operand:
                                instr.operands[idx].value = offset_reg


class X86SandboxPass(Pass):
    mask_3bits = "0b111"
    bit_test_names = ["BT", "BTC", "BTR", "BTS", "LOCK BT", "LOCK BTC", "LOCK BTR", "LOCK BTS"]

    def __init__(self, target_desc: X86TargetDesc):
        super().__init__()
        input_memory_size = CONF.input_main_region_size + CONF.input_faulty_region_size
        mask_size = int(math.log(input_memory_size, 2)) - CONF.memory_access_zeroed_bits
        self.sandbox_address_mask = "0b" + "1" * mask_size + "0" * CONF.memory_access_zeroed_bits
        self.target_desc = target_desc

    def run_on_test_case(self, test_case: TestCase) -> None:
        for func in test_case.functions:
            for bb in func:
                if bb == func.entry:
                    continue

                # collect all instructions that require sandboxing
                memory_instructions = []
                divisions = []
                bit_tests = []
                repeated_instructions = []
                corrupted_cf = []
                for inst in bb:
                    if inst.has_mem_operand(True):
                        memory_instructions.append(inst)
                    if inst.name in ["DIV", "REX DIV"]:
                        divisions.append(inst)
                    elif inst.name in self.bit_test_names:
                        bit_tests.append(inst)
                    elif "REP" in inst.name:
                        repeated_instructions.append(inst)
                    elif inst.category == "BASE-ROTATE" or inst.category == "BASE-SHIFT":
                        corrupted_cf.append(inst)

                # sandbox them
                for inst in memory_instructions:
                    self.sandbox_memory_access(inst, bb)

                for inst in divisions:  # must be after memory accesses
                    self.sandbox_division(inst, bb)

                for inst in bit_tests:
                    self.sandbox_bit_test(inst, bb)

                for inst in repeated_instructions:
                    self.sandbox_repeated_instruction(inst, bb)

                for inst in corrupted_cf:
                    self.sandbox_corrupted_cf(inst, bb)

    def sandbox_memory_access(self, instr: Instruction, parent: BasicBlock):
        """ Force the memory accesses into the page starting from R14 """
        mem_operands = instr.get_mem_operands()
        implicit_mem_operands = instr.get_implicit_mem_operands()
        if mem_operands and not implicit_mem_operands:
            assert len(mem_operands) == 1, \
                f"Instructions with multiple memory accesses are not yet supported: {instr.name}"
            mem_operand: Operand = mem_operands[0]
            address_reg = mem_operand.value
            imm_width = mem_operand.width if mem_operand.width <= 32 else 32
            apply_mask = Instruction("AND", True) \
                .add_op(RegisterOperand(address_reg, mem_operand.width, True, True)) \
                .add_op(ImmediateOperand(self.sandbox_address_mask, imm_width))
            parent.insert_before(instr, apply_mask)
            instr.get_mem_operands()[0].value = "R14 + " + address_reg
            return

        mem_operands = implicit_mem_operands
        if mem_operands:
            # deduplicate operands
            uniq_operands: Dict[str, MemoryOperand] = {}
            for o in mem_operands:
                if o.value not in uniq_operands:
                    uniq_operands[o.value] = o

            # instrument each operand to avoid sandbox the memory accesses
            for address_reg, mem_operand in uniq_operands.items():
                imm_width = mem_operand.width if mem_operand.width <= 32 else 32
                assert address_reg in self.target_desc.registers[64], \
                    f"Unexpected address register {address_reg} used in {instr}"
                apply_mask = Instruction("AND", True) \
                    .add_op(RegisterOperand(address_reg, mem_operand.width, True, True)) \
                    .add_op(ImmediateOperand(self.sandbox_address_mask, imm_width))
                add_base = Instruction("ADD", True) \
                    .add_op(RegisterOperand(address_reg, mem_operand.width, True, True)) \
                    .add_op(RegisterOperand("R14", 64, True, False))
                parent.insert_before(instr, apply_mask)
                parent.insert_before(instr, add_base)
            return

        raise GeneratorException("Attempt to sandbox an instruction without memory operands")

    def sandbox_division(self, inst: Instruction, parent: BasicBlock):
        """
        We do not support handling of division faults so far, so we have to prevent them.
        Specifically, we need to prevent two types of faults:
        - division by zero
        - division overflow (i.e., quotient is larger than the destination register)
        For this, we ensure that the *D register (upper half of the dividend) is always
        less than the divisor with a bit trick like this ( D & divisor >> 1).

        The first corner case when it won't work is when the divisor is D. This case
        is impossible to resolve, as far as I can tell. We just give up.

        The second corner case is 8-bit division, when the divisor is the AX register alone.
        Here the instrumentation become too complicated, and we simply set AX to 1.
        """
        divisor = inst.operands[0]

        # TODO: remove me - avoids a certain violation
        if divisor.width == 64 and CONF.x86_disable_div64:
            parent.delete(inst)
            return

        if 'DE-zero' not in CONF.permitted_faults:
            # Prevent div by zero
            instrumentation = Instruction("OR", True).\
                add_op(divisor).\
                add_op(ImmediateOperand("1", 8))
            parent.insert_before(inst, instrumentation)

        if 'DE-overflow' in CONF.permitted_faults:
            return

        # divisor in D or in memory with RDX offset? Impossible case, give up
        if divisor.value in ["RDX", "EDX", "DX", "DH", "DL"] or "RDX" in divisor.value:
            parent.delete(inst)
            return

        # dividend in AX?
        if divisor.width == 8:
            if "RAX" not in divisor.value:
                instrumentation = Instruction("MOV", True).\
                    add_op(RegisterOperand("AX", 16, False, True)).\
                    add_op(ImmediateOperand("1", 16))
                parent.insert_before(inst, instrumentation)
                return
            else:
                # AX is both the dividend and the offset in memory.
                # Too complex (impossible?). Giving up
                parent.delete(inst)
                return

        # Normal case
        # D = (D & divisor) >> 1
        d_register = {64: "RDX", 32: "EDX", 16: "DX"}[divisor.width]
        instrumentation = Instruction("AND", True).\
            add_op(RegisterOperand(d_register, divisor.width, False, True)).\
            add_op(divisor)
        parent.insert_before(inst, instrumentation)
        instrumentation = Instruction("SHR", True).\
            add_op(RegisterOperand(d_register, divisor.width, False, True)).\
            add_op(ImmediateOperand("1", 8))
        parent.insert_before(inst, instrumentation)

    def sandbox_bit_test(self, inst: Instruction, parent: BasicBlock):
        """
        The address accessed by a BT* instruction is based on both of its operands.
        `sandbox_memory_access` take care of the first operand.
        This function ensures that the offset is always within a byte.
        """
        address = inst.operands[0]
        if isinstance(address, RegisterOperand):
            # this is a version that does not access memory
            # no need for sandboxing
            return

        offset = inst.operands[1]
        if isinstance(offset, ImmediateOperand):
            # The offset is an immediate
            # Simply replace it with a smaller value
            offset.value = str(random.randint(0, 7))
            return

        # The offset is in a register
        # Mask its upper bits to reduce the stored value to at most 7
        if address.value != offset.value:
            apply_mask = Instruction("AND", True) \
                .add_op(offset) \
                .add_op(ImmediateOperand(self.mask_3bits, 8))
            parent.insert_before(inst, apply_mask)
            return

        # Special case: offset and address use the same register
        # Sandboxing is impossible. Give up
        parent.delete(inst)

    def sandbox_repeated_instruction(self, inst: Instruction, parent: BasicBlock):
        apply_mask = Instruction("AND", True) \
            .add_op(RegisterOperand("RCX", 64, True, True)) \
            .add_op(ImmediateOperand("0xff", 8))
        add_base = Instruction("ADD", True) \
            .add_op(RegisterOperand("RCX", 64, True, True)) \
            .add_op(ImmediateOperand("1", 1))
        parent.insert_before(inst, apply_mask)
        parent.insert_before(inst, add_base)

    def sandbox_corrupted_cf(self, inst: Instruction, parent: BasicBlock):
        set_cf = Instruction("STC", True)
        parent.insert_after(inst, set_cf)

    @staticmethod
    def requires_sandbox(inst: InstructionSpec):
        if inst.has_mem_operand:
            return True
        if inst.name in ["DIV", "REX DIV"]:
            return True
        if inst.name in ["BT", "BTC", "BTR", "BTS", "LOCK BT", "LOCK BTC", "LOCK BTR", "LOCK BTS"]:
            return True
        if inst.category in ["BASE-SHIFT", "BASE-ROTATE"]:
            return True
        return False


class X86PatchUndefinedFlagsPass(Pass):
    """
    Some instructions have undefined effect on FLAGS (e.g., SHL may or may not overwrite OF).
    This causes a mismatch between Model execution and Executor, if the undefined behavior
    is implemented differently. It leads to false positives.
    To prevent them, we analyse the test cases in search for the cases where an instruction
    with undefined flags is followed by an instruction that uses this flag. We then
    insert another random instruction in-between, such that this
    instruction overwrites the undefined flag.

    I.e., we replace
        SHL eax, eax  // undefined OF
        JNO .label    // uses OF
    with
        SHL eax, eax
        ADD ebx, ecx  // random instruction that overwrites OF
        JNO .label
    """
    patch_candidates: List[InstructionSpec]

    def __init__(self, instruction_set: InstructionSet, generator: ConfigurableGenerator):
        super().__init__()
        self.instruction_set = instruction_set
        self.generator = generator

        self.patch_candidates = []
        for instruction_spec in instruction_set.instructions:
            # we don't want to change the control flow
            if instruction_spec.control_flow:
                continue

            # check if the instruction is safe to use on its own
            if X86SandboxPass.requires_sandbox(instruction_spec):
                continue

            # check if it overwrites flags and if creates new dependencies
            has_read = False
            has_write = False
            for op in instruction_spec.operands + instruction_spec.implicit_operands:
                if op.type == OT.FLAGS:
                    for f in op.values:
                        if f in ['r', 'r/w', 'r/cw']:
                            has_read = True
                        elif f in ['w']:
                            has_write = True
            if not has_read and has_write:
                self.patch_candidates.append(instruction_spec)

        if not self.patch_candidates:
            raise GeneratorException("The instruction set is insufficient to patch undef flags")

    def run_on_test_case(self, test_case: TestCase) -> None:
        for func in test_case.functions:
            for bb in func:
                # get a list of all instructions in the BB
                all_instructions: List[Instruction] = []
                for inst in bb:
                    all_instructions.append(inst)
                if len(bb.terminators) == 2:  # include conditional terminators
                    all_instructions.append(bb.terminators[0])

                # keep track of the FLAGS dependencies as we iterate over instructions
                flags_to_set: Set[str] = set()

                # walk the list in inverse order
                while all_instructions:
                    inst = all_instructions.pop()
                    flags: Optional[FlagsOperand] = inst.get_flags_operand()
                    if not flags:
                        continue

                    # fix undefined flags by adding another instruction in-between
                    undef_flags = [i for i in flags.get_undef_flags() if i in flags_to_set]
                    if undef_flags:
                        patches = self.find_flags_patch(undef_flags, flags_to_set)
                        for patch in patches:
                            bb.insert_after(inst, patch)
                            patch.is_instrumentation = True
                            # remove the flags overwritten by the patch
                            for f in patch.get_flags_operand().get_write_flags():  # type: ignore
                                flags_to_set.discard(f)

                    # remove the flags overwritten by the instruction
                    for f in flags.get_write_flags():
                        flags_to_set.discard(f)

                    # add new flag dependencies
                    for f in flags.get_read_flags():
                        flags_to_set.add(f)

                # make sure that we do not have undefined flags when we enter the BB
                if flags_to_set:
                    patches = self.find_flags_patch(list(flags_to_set), flags_to_set)
                    for patch in patches:
                        bb.insert_before(bb.get_first(), patch)
                        patch.is_instrumentation = True

    def find_flags_patch(self, undef_flags, flags_to_set) -> List[Instruction]:
        """
        Find an instruction that would overwrite the undefined flags
        """
        patches: List[Instruction] = []
        for instruction_spec in self.patch_candidates:
            patch = self.generator.generate_instruction(instruction_spec)
            patch_flags = patch.get_flags_operand()
            assert patch_flags
            new_undef_flags = [i for i in patch_flags.get_undef_flags() if i in flags_to_set]
            not_patched_flags = [i for i in undef_flags if i not in patch_flags.get_write_flags()]

            if not new_undef_flags and not_patched_flags != undef_flags:
                patches.append(patch)
                undef_flags = not_patched_flags
                if not undef_flags:
                    break

        if undef_flags:
            raise GeneratorException(f"Could not find an instruction to patch flags {undef_flags}")

        return patches


class X86PatchUndefinedResultPass(Pass):

    def run_on_test_case(self, test_case: TestCase) -> None:
        for func in test_case.functions:
            for bb in func:
                if bb == func.entry:
                    continue

                # collect all instructions that require patching
                bit_scan = []
                for inst in bb:
                    if inst.name in ["BSF", "BSR"]:
                        bit_scan.append(inst)

                # patch them
                for inst in bit_scan:
                    self.patch_bit_scan(inst, bb)

    @staticmethod
    def patch_bit_scan(inst: Instruction, parent: BasicBlock):
        """
        Bit Scan instructions give an undefined result when the source operand is zero.
        To avoid it, set the most significant bit.
        """
        source = inst.operands[1]
        mask = bin(1 << (source.width - 1))
        mask_size = source.width
        if source.width in [64, 32]:
            mask = "0b1000000000000000000000000000000"
            mask_size = 32
        apply_mask = Instruction("OR", True) \
            .add_op(source) \
            .add_op(ImmediateOperand(mask, mask_size))
        parent.insert_before(inst, apply_mask)


<<<<<<< HEAD
class X86PatchOpcodesPass(Pass):
    """
    Replaces assembly instructions with their opcodes.
    This is necessary to test instruction with multiple opcodes and
    the instruction that are not supported/not permitted by the standard
    assembler.
    """
    opcodes: Dict[str, List[str]] = {
        "UD2": [
            # UD2 instruction
            "0x0f, 0x0b",

            # invalid in 64-bit mode
            "0x37",  # AAA
            "0xd5, 0x0a",  # AAD
            "0xd4, 0x0a",  # AAM
            "0x3f",  # AAS
            "0x62",  # BOUND
            "0x27",  # DAA
            "0x2F",  # DAS
            "0x61",  # POPA

            # invalid in 64-bit + invalid with lock
            "0xf0, 0x37",  # AAA
            "0xf0, 0xd5, 0x0a",  # AAD
            "0xf0, 0xd4, 0x0a",  # AAM
            "0xf0, 0x3f",  # AAS
            "0xf0, 0x62",  # BOUND
            "0xf0, 0x27",  # DAA
            "0xf0, 0x2F",  # DAS
            "0xf0, 0x61",  # POPA

            # invalid with lock
            # "0xf0, 0x48, 0x11, 0xc0",  # LOCK ADC rax, rax

            # invalid when not in VMX operation
            # "0xf0, 0x01, 0xc1",  # VMCALL
        ],
        "INT1": ["0xf1"]
    }
=======
class X86AddUndefinedOpcodesPass(Pass):
    """
    Replaces all UD instructions with actual opcodes undefined under Intel x86 ISA
    """
    opcodes: List[str] = [
        # UD2 instruction
        "0x0f, 0x0b",

        # invalid in 64-bit mode
        "0x37",  # AAA
        "0xd5, 0x0a",  # AAD
        "0xd4, 0x0a",  # AAM
        "0x3f",  # AAS
        "0x62",  # BOUND
        "0x27",  # DAA
        "0x2F",  # DAS
        "0x61",  # POPA

        # invalid in 64-bit + invalid with lock
        "0xf0, 0x37",  # AAA
        "0xf0, 0xd5, 0x0a",  # AAD
        "0xf0, 0xd4, 0x0a",  # AAM
        "0xf0, 0x3f",  # AAS
        "0xf0, 0x62",  # BOUND
        "0xf0, 0x27",  # DAA
        "0xf0, 0x2F",  # DAS
        "0xf0, 0x61",  # POPA

        # invalid with lock
        # "0xf0, 0x48, 0x11, 0xc0",  # LOCK ADC rax, rax

        # invalid when not in VMX operation
        # "0xf0, 0x01, 0xc1",  # VMCALL
    ]
>>>>>>> 67ff76cd

    def run_on_test_case(self, test_case: TestCase) -> None:
        for func in test_case.functions:
            for bb in func:
                if bb == func.entry:
                    continue

                # collect all UD instructions
<<<<<<< HEAD
                to_patch = []
                for inst in bb:
                    if inst.name in self.opcodes.keys():
                        to_patch.append(inst)

                # patch them
                for inst in to_patch:
                    self.replace_opcode(inst, bb)

    def replace_opcode(self, inst: Instruction, _: BasicBlock):
        opcode_options = self.opcodes[inst.name]
        opcode = random.choice(opcode_options)
=======
                undefined_inst = []
                for inst in bb:
                    if inst.name in ["UD", "UD2"]:
                        undefined_inst.append(inst)

                # patch them
                for inst in undefined_inst:
                    self.replace_opcode(inst, bb)

    def replace_opcode(self, inst: Instruction, _: BasicBlock):
        opcode = random.choice(self.opcodes)
>>>>>>> 67ff76cd
        inst.name = ".byte " + opcode


class X86Printer(Printer):
    memory_prefixes = {8: "byte ptr", 16: "word ptr", 32: "dword ptr", 64: "qword ptr", 512: ""}
    prologue_template = [
        ".intel_syntax noprefix\n",
        "MFENCE # instrumentation\n",
        ".test_case_enter:\n",
    ]
    epilogue_template = [
        ".test_case_exit:\n",
        "MFENCE # instrumentation\n",
    ]

    def print(self, test_case: TestCase, outfile: str) -> None:
        with open(outfile, "w") as f:
            # print prologue
            for line in self.prologue_template:
                f.write(line)

            # print the test case
            for func in test_case.functions:
                f.write(f"{func.name}:\n")
                for bb in func:
                    self.print_basic_block(bb, f)

            # print epilogue
            for line in self.epilogue_template:
                f.write(line)

        for i in self.prologue_template:
            if i[0] != ".":
                test_case.num_prologue_instructions += 1

    def print_basic_block(self, bb: BasicBlock, file):
        file.write(f"{bb.name}:\n")
        for inst in bb:
            file.write(self.instruction_to_str(inst) + "\n")
        for inst in bb.terminators:
            file.write(self.instruction_to_str(inst) + "\n")

    def instruction_to_str(self, inst: Instruction):
        operands = ", ".join([self.operand_to_str(op) for op in inst.operands])
        comment = "# instrumentation" if inst.is_instrumentation else ""
        return f"{inst.name} {operands} {comment}"

    def operand_to_str(self, op: Operand) -> str:
        if isinstance(op, MemoryOperand) or isinstance(op, AgenOperand):
            prefix = self.memory_prefixes[op.width]
            return f"{prefix} [{op.value}]"

        return op.value


class X86RandomGenerator(X86Generator, RandomGenerator):

    def __init__(self, instruction_set: InstructionSet):
        super().__init__(instruction_set)<|MERGE_RESOLUTION|>--- conflicted
+++ resolved
@@ -67,13 +67,10 @@
         "SETPE": "SETP",
         "SETPO": "SETNP",
         "MOVABS": "MOV",
-<<<<<<< HEAD
-=======
         "REPE": "REPZ",
         "REPNE": "REPNZ",
         "REPNZ": "REPNE",
         "REPZ": "REPE",
->>>>>>> 67ff76cd
     }
     memory_sizes = {"BYTE": 8, "WORD": 16, "DWORD": 32, "QWORD": 64}
 
@@ -85,24 +82,9 @@
             X86PatchUndefinedFlagsPass(self.instruction_set, self),
             X86NonCanonicalAddressPass(),
             X86PatchUndefinedResultPass(),
-<<<<<<< HEAD
             X86PatchOpcodesPass(),
-=======
-            X86AddUndefinedOpcodesPass(),
->>>>>>> 67ff76cd
         ]
         self.printer = X86Printer()
-
-        # select PTE bits that could be set
-        self.pte_bit_choices: List[Tuple[int, bool]] = []
-        if 'assist-accessed' in CONF.permitted_faults:
-            self.pte_bit_choices.append(self.target_desc.pte_bits["ACCESSED"])
-        if 'assist-dirty' in CONF.permitted_faults:
-            self.pte_bit_choices.append(self.target_desc.pte_bits["DIRTY"])
-        if 'PF-present' in CONF.permitted_faults:
-            self.pte_bit_choices.append(self.target_desc.pte_bits["PRESENT"])
-        if 'PF-writable' in CONF.permitted_faults:
-            self.pte_bit_choices.append(self.target_desc.pte_bits["RW"])
 
         # select PTE bits that could be set
         self.pte_bit_choices: List[Tuple[int, bool]] = []
@@ -440,7 +422,7 @@
                 if o.value not in uniq_operands:
                     uniq_operands[o.value] = o
 
-            # instrument each operand to avoid sandbox the memory accesses
+            # instrument each operand to sandbox the memory accesses
             for address_reg, mem_operand in uniq_operands.items():
                 imm_width = mem_operand.width if mem_operand.width <= 32 else 32
                 assert address_reg in self.target_desc.registers[64], \
@@ -475,7 +457,7 @@
         divisor = inst.operands[0]
 
         # TODO: remove me - avoids a certain violation
-        if divisor.width == 64 and CONF.x86_disable_div64:
+        if divisor.width == 64 and CONF.x86_disable_div64:  # type: ignore
             parent.delete(inst)
             return
 
@@ -736,7 +718,6 @@
         parent.insert_before(inst, apply_mask)
 
 
-<<<<<<< HEAD
 class X86PatchOpcodesPass(Pass):
     """
     Replaces assembly instructions with their opcodes.
@@ -777,42 +758,6 @@
         ],
         "INT1": ["0xf1"]
     }
-=======
-class X86AddUndefinedOpcodesPass(Pass):
-    """
-    Replaces all UD instructions with actual opcodes undefined under Intel x86 ISA
-    """
-    opcodes: List[str] = [
-        # UD2 instruction
-        "0x0f, 0x0b",
-
-        # invalid in 64-bit mode
-        "0x37",  # AAA
-        "0xd5, 0x0a",  # AAD
-        "0xd4, 0x0a",  # AAM
-        "0x3f",  # AAS
-        "0x62",  # BOUND
-        "0x27",  # DAA
-        "0x2F",  # DAS
-        "0x61",  # POPA
-
-        # invalid in 64-bit + invalid with lock
-        "0xf0, 0x37",  # AAA
-        "0xf0, 0xd5, 0x0a",  # AAD
-        "0xf0, 0xd4, 0x0a",  # AAM
-        "0xf0, 0x3f",  # AAS
-        "0xf0, 0x62",  # BOUND
-        "0xf0, 0x27",  # DAA
-        "0xf0, 0x2F",  # DAS
-        "0xf0, 0x61",  # POPA
-
-        # invalid with lock
-        # "0xf0, 0x48, 0x11, 0xc0",  # LOCK ADC rax, rax
-
-        # invalid when not in VMX operation
-        # "0xf0, 0x01, 0xc1",  # VMCALL
-    ]
->>>>>>> 67ff76cd
 
     def run_on_test_case(self, test_case: TestCase) -> None:
         for func in test_case.functions:
@@ -821,7 +766,6 @@
                     continue
 
                 # collect all UD instructions
-<<<<<<< HEAD
                 to_patch = []
                 for inst in bb:
                     if inst.name in self.opcodes.keys():
@@ -834,19 +778,6 @@
     def replace_opcode(self, inst: Instruction, _: BasicBlock):
         opcode_options = self.opcodes[inst.name]
         opcode = random.choice(opcode_options)
-=======
-                undefined_inst = []
-                for inst in bb:
-                    if inst.name in ["UD", "UD2"]:
-                        undefined_inst.append(inst)
-
-                # patch them
-                for inst in undefined_inst:
-                    self.replace_opcode(inst, bb)
-
-    def replace_opcode(self, inst: Instruction, _: BasicBlock):
-        opcode = random.choice(self.opcodes)
->>>>>>> 67ff76cd
         inst.name = ".byte " + opcode
 
 
