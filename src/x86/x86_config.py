--- conflicted
+++ resolved
@@ -10,13 +10,8 @@
 x86_option_values = {
     'executor_mode': ['P+P', 'F+R', 'E+R'],  # 'GPR' is intentionally left out
     'permitted_faults': [
-<<<<<<< HEAD
         'DE-zero', 'DE-overflow', 'UD', 'PF-present', 'PF-writable', 'PF-noncanonical', 'BP',
         'DB-instruction', 'assist-accessed', 'assist-dirty'
-=======
-        'DE-zero', 'DE-overflow', 'UD', 'PF-present', 'PF-writable', 'assist-accessed',
-        'assist-dirty'
->>>>>>> 67ff76cd
     ],
 }
 
@@ -26,10 +21,6 @@
 """ x86_executor_enable_ssbp_patch: enable a patch against Speculative Store Bypass"""
 x86_disable_div64: bool = True
 
-<<<<<<< HEAD
-=======
-
->>>>>>> 67ff76cd
 x86_instruction_categories: List[str] = [
     # Base x86 - main instructions
     "BASE-BINARY",
