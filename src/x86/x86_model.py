--- conflicted
+++ resolved
@@ -5,16 +5,6 @@
 SPDX-License-Identifier: MIT
 """
 import re
-<<<<<<< HEAD
-import copy
-import numpy as np
-from typing import Tuple, Dict, List, Set
-
-import unicorn.x86_const as ucc
-from unicorn import Uc, UC_MEM_WRITE, UC_ARCH_X86, UC_MODE_64, UC_PROT_READ, UC_PROT_NONE
-
-from interfaces import Input, FlagsOperand, RegisterOperand, MemoryOperand, TestCase
-=======
 import numpy as np
 from typing import Tuple, Dict, List, Set
 import copy
@@ -22,8 +12,7 @@
 import unicorn.x86_const as ucc  # type: ignore
 from unicorn import Uc, UC_MEM_WRITE, UC_ARCH_X86, UC_MODE_64, UC_PROT_READ, UC_PROT_NONE
 
-from interfaces import Input, FlagsOperand, RegisterOperand, MemoryOperand
->>>>>>> 67ff76cd
+from interfaces import Input, FlagsOperand, RegisterOperand, MemoryOperand, TestCase
 from model import UnicornModel, UnicornSpec, UnicornSeq, UnicornBpas, BaseTaintTracker
 from x86.x86_target_desc import X86UnicornTargetDesc, X86TargetDesc
 from service import UnreachableCode
@@ -41,7 +30,7 @@
     Base class that serves as main interface.
     Loads inputs and executes the test case on x86
     """
-    
+
     input_hash: int = 0
 
     def __init__(self, sandbox_base, code_start):
@@ -65,9 +54,9 @@
     def _load_input(self, input_: Input):
         """
         Set registers and stack before starting the emulation
-        """        
+        """
         self.input_hash = hash(input_)
-        
+
         # Set memory:
         # - initialize overflows with zeroes
         self.emulator.mem_write(self.lower_overflow_base, self.overflow_region_values)
@@ -294,7 +283,6 @@
         if len(self.checkpoints) >= self.nesting:
             return False
         return True
-<<<<<<< HEAD
 
     @staticmethod
     def trace_instruction(emulator, address, size, model: UnicornModel) -> None:
@@ -538,10 +526,10 @@
         # because faults are terminating execution
         self.checkpoint(self.emulator, self.code_end)
 
-        # collect source and destination operands for initial tainting        
+        # collect source and destination operands for initial tainting
         reg_src_operands = set()
         reg_dest_operands = set()
-        
+
         for op in self.current_instruction.get_all_operands():
             if isinstance(op, RegisterOperand):
                 if op.src:
@@ -556,8 +544,8 @@
             elif isinstance(op, FlagsOperand):
                 reg_src_operands.union(op.get_read_flags())
                 reg_dest_operands.union(op.get_write_flags())
-        
-        # self.reg_taints['A'] = {111}     
+
+        # self.reg_taints['A'] = {111}
         # self.reg_taints['D'] = {111}
         # collect value of all source operands
         source_values = set()
@@ -565,12 +553,12 @@
             reg_id = X86UnicornTargetDesc.reg_decode[reg]
             reg_value = self.emulator.reg_read(reg_id)
             source_values.add(reg_value)
-        
+
         # taint destination registers with taints
         for reg in reg_dest_operands:
             self.reg_taints[reg] = source_values
         # print(f"Dest taints:{self.reg_taints}")
-         
+
         # speculatively skip the faulting instruction
         if self.next_instruction_addr >= self.code_end:
             return 0  # no need for speculation if we're at the end
@@ -612,12 +600,12 @@
             elif isinstance(op, FlagsOperand):
                 reg_src_operands.union(op.get_read_flags())
                 reg_dest_operands.union(op.get_write_flags())
-        
+
         # print('source operands:', reg_src_operands)
         # print('destination operands:', reg_dest_operands)
         # print('Tainted:', model.reg_taints)
 
-        # if source operands are not tainted, possible taint from destination operands 
+        # if source operands are not tainted, possible taint from destination operands
         #   can be removed and control flow is returned
         # print('intersection: ', reg_src_operands & model.reg_taints.keys())
         if not (reg_src_operands & model.reg_taints.keys()):
@@ -625,7 +613,7 @@
                 if reg in model.reg_taints:
                     del model.reg_taints[reg]
             return
-        
+
         # check if instruction attempted load from tainted value
         tainted_address_regs = {reg for reg in address_regs if reg in model.reg_taints}
         if model.current_instruction.has_read() and tainted_address_regs:
@@ -639,7 +627,7 @@
                 model.reg_taints[reg] = {model.input_hash}
                 # print('full input hash:', model.input_hash)
             return
-        
+
         # if model.current_instruction.has_write() and tainted_address_regs:
             ## to be implemented
 
@@ -655,13 +643,13 @@
                 reg_value = model.emulator.reg_read(reg_id)
                 source_taints.add(reg_value)
             # print(f"Source taints:{source_taints}")
-        
+
         # taint destination registers with new taints
         #   old taint can be overwritten
         for reg in reg_dest_operands:
             model.reg_taints[reg] = source_taints
         # print(f"Dest taints:{model.reg_taints}")
-            
+
     @staticmethod
     def trace_mem_access(emulator, access, address, size, value, model) -> None:
         assert isinstance(model, X86UnicornVSPECUnknown)
@@ -764,7 +752,7 @@
             if width == 32:
                 a = self.emulator.reg_read(ucc.UC_X86_REG_EAX)
                 d = self.emulator.reg_read(ucc.UC_X86_REG_EDX)
-                trimmed_result = (((d << 32) + a) // value) #0xffffffff% 
+                trimmed_result = (((d << 32) + a) // value) #0xffffffff%
                 #print(hex(a), hex(d), trimmed_result, 6070540370 % 0xffffffff)
                 trimmed_remainder = (((d << 32) + a) % value) # % 0xffffffff
                 # self.emulator.reg_write(ucc.UC_X86_REG_RDX, 0)
@@ -829,138 +817,27 @@
     """
     As Meltdown but we skip the faulty load.
     """
-=======
-
-    @staticmethod
-    def trace_instruction(emulator, address, size, model: UnicornModel) -> None:
-        assert isinstance(model, X86FaultModelAbstract)
-        model.curr_instruction_addr = address
-        model.next_instruction_addr = address + size
-        X86UnicornSpec.trace_instruction(emulator, address, size, model)
-
-
-class X86UnicornNull(X86FaultModelAbstract):
-    """
-    Contract describing zero injection on faults
-    """
-    curr_load: Tuple[int, int]
-    pending_restore_protection: bool = False
 
     def __init__(self, *args):
         super().__init__(*args)
         self.relevant_faults.update([12, 13])
 
-    @staticmethod
-    def speculate_instruction(emulator: Uc, address, size, model) -> None:
-        assert isinstance(model, X86UnicornNull)
-        # restore permissions after speculation - we might have nested injections
-        if address != model.curr_instruction_addr and model.pending_restore_protection:
-            model.pending_restore_protection = False
-            if model.rw_protect:
-                model.emulator.mem_protect(model.sandbox_base + model.MAIN_REGION_SIZE,
-                                           model.FAULTY_REGION_SIZE, UC_PROT_NONE)
-            elif model.write_protect:
-                model.emulator.mem_protect(model.sandbox_base + model.MAIN_REGION_SIZE,
-                                           model.FAULTY_REGION_SIZE, UC_PROT_READ)
-
-        # store the address for checkpointing (see speculate_fault)
-        model.curr_instruction_addr = address
-        model.curr_load = (0, 0)
-
-    @staticmethod
-    def speculate_mem_access(emulator, access, address, size, value, model):
-        assert isinstance(model, X86UnicornNull)
-        # save load address for zero injection
-        if access != UC_MEM_WRITE:
-            model.curr_load = (address, size)
-
     def speculate_fault(self, errno: int) -> int:
         if not self.fault_triggers_speculation(errno):
             return 0
 
         # store a checkpoint
-        self.checkpoint(self.emulator, self.get_rollback_address())
-
-        # inject zero in loads
-        address, size = self.curr_load
-        if address != 0:
-            # log old value before injecting zero value
-            self.store_logs[-1].append((address, self.emulator.mem_read(address, 8)))
-
-            # inject zeros
-            self.emulator.mem_write(address, bytes([0 for _ in range(size)]))
-
-        # repeat the instruction
-        self.pending_restore_protection = True
-        self.emulator.mem_protect(self.sandbox_base + self.MAIN_REGION_SIZE,
-                                  self.FAULTY_REGION_SIZE)
-        return self.curr_instruction_addr
-
-    def rollback(self) -> int:
-        self.emulator.mem_protect(self.sandbox_base + self.MAIN_REGION_SIZE,
-                                  self.FAULTY_REGION_SIZE)
-        return super().rollback()
-
-    def get_rollback_address(self) -> int:
-        """ This function exists so that we can overwrite the rollback in subclasses """
-        return self.curr_instruction_addr
-
-
-class X86UnicornNullTerminating(X86UnicornNull):
-
-    def get_rollback_address(self) -> int:
-        return self.code_end
-
-
-class X86UnicornOOO(X86FaultModelAbstract):
-    """
-    Contract for out-of-order handling of faults
-    """
-    dependencies: Set[str]
-    dependency_checkpoints: List[Set[str]]
->>>>>>> 67ff76cd
-
-    def __init__(self, *args):
-        super().__init__(*args)
-        self.relevant_faults.update([12, 13])
-<<<<<<< HEAD
-=======
-        self.dependencies = set()
-        self.dependency_checkpoints = []
->>>>>>> 67ff76cd
-
-    def speculate_fault(self, errno: int) -> int:
-        if not self.fault_triggers_speculation(errno):
-            return 0
-
-<<<<<<< HEAD
-        # store a checkpoint
         self.checkpoint(self.emulator, self.code_end)
 
         # remove protection
         self.emulator.mem_protect(self.sandbox_base + self.MAIN_REGION_SIZE,
                                   self.FAULTY_REGION_SIZE)
-=======
-        # start speculation
-        # we set the rollback address to the end of the testcase
-        # because faults are terminating execution
-        self.checkpoint(self.emulator, self.code_end)
-
-        # add destinations to the dependency list
-        for op in self.current_instruction.get_dest_operands(True):
-            if isinstance(op, RegisterOperand):
-                self.dependencies.add(X86TargetDesc.gpr_normalized[op.value])
-            elif isinstance(op, FlagsOperand):
-                for flag in op.get_write_flags():
-                    self.dependencies.add(flag)
->>>>>>> 67ff76cd
 
         # speculatively skip the faulting instruction
         if self.next_instruction_addr >= self.code_end:
             return 0  # no need for speculation if we're at the end
         else:
             return self.next_instruction_addr
-<<<<<<< HEAD
 
 
 class X86NonCanonicalAddress(X86FaultModelAbstract):
@@ -1002,218 +879,6 @@
 
                 return  # Continue execution with canonical address
         return
-=======
-
-    @staticmethod
-    def speculate_instruction(emulator: Uc, address, size, model) -> None:
-        """
-        Track instruction dependencies to skip those instructions that are dependent
-        on a faulting instruction
-        """
-        assert isinstance(model, X86UnicornOOO)
-
-        # track dependencies only after faults
-        if not model.in_speculation or not model.dependencies:
-            return
-
-        # check if the instruction should be skipped due to a dependency on a faulting instr
-        reg_src_operands = []
-        reg_dest_operands = []
-        for op in model.current_instruction.get_all_operands():
-            if isinstance(op, RegisterOperand):
-                if op.src:
-                    reg_src_operands.append(X86TargetDesc.gpr_normalized[op.value])
-                if op.dest:
-                    reg_dest_operands.append(X86TargetDesc.gpr_normalized[op.value])
-            elif isinstance(op, MemoryOperand):
-                for sub_op in re.split(r'\+|-|\*| ', op.value):
-                    if sub_op and sub_op in X86TargetDesc.gpr_normalized:
-                        reg_src_operands.append(X86TargetDesc.gpr_normalized[sub_op])
-            elif isinstance(op, FlagsOperand):
-                reg_src_operands.extend(op.get_read_flags())
-                reg_dest_operands.extend(op.get_write_flags())
-
-        is_dependent = False
-        for reg in reg_src_operands:
-            if reg in model.dependencies:
-                is_dependent = True
-                break
-
-        # remove overwritten values from dependencies
-        for reg in reg_dest_operands:
-            if reg not in reg_src_operands and reg in model.dependencies:
-                model.dependencies.remove(reg)
-
-        if not is_dependent:
-            return
-
-        # update dependencies
-        for reg in reg_dest_operands:
-            model.dependencies.add(reg)
-
-        # skip the dependent instruction
-        emulator.reg_write(ucc.UC_X86_REG_RIP, address + size)
-
-    def checkpoint(self, emulator: Uc, next_instruction):
-        self.dependency_checkpoints.append(copy.copy(self.dependencies))
-        return super().checkpoint(emulator, next_instruction)
-
-    def rollback(self) -> int:
-        self.dependencies = self.dependency_checkpoints.pop()
-        return super().rollback()
-
-
-class X86UnicornDivZero(X86FaultModelAbstract):
-    injected_value: int = 0
-
-    def __init__(self, *args):
-        super().__init__(*args)
-        self.relevant_faults.add(21)
-
-    def speculate_fault(self, errno: int) -> int:
-        if not self.fault_triggers_speculation(errno):
-            return 0
-
-        if self.current_instruction.name not in ["DIV", "IDIV"]:
-            return super().speculate_fault(errno)
-
-        # start speculation
-        self.checkpoint(self.emulator, self.code_end)
-
-        # inject zero into both destination operands of division
-        self.emulator.reg_write(ucc.UC_X86_REG_RAX, 0)
-        self.emulator.reg_write(ucc.UC_X86_REG_RDX, 0)
-
-        return self.next_instruction_addr
-
-
-class X86UnicornDivOverflow(X86FaultModelAbstract):
-    div_value: int = 0
-
-    def __init__(self, *args):
-        super().__init__(*args)
-        self.relevant_faults.add(21)
-
-    def speculate_fault(self, errno: int) -> int:
-        if not self.fault_triggers_speculation(errno):
-            return 0
-
-        if self.current_instruction.name not in ["DIV", "IDIV"]:
-            return super().speculate_fault(errno)
-
-        # get division arguments
-        assert len(self.current_instruction.operands) == 1
-        assert self.current_instruction.operands[0].src
-        divider = self.current_instruction.operands[0]
-        if isinstance(divider, RegisterOperand):
-            uc_id = X86UnicornTargetDesc.reg_str_to_constant[divider.value]
-            value = self.emulator.reg_read(uc_id)
-        elif isinstance(divider, MemoryOperand):
-            value = self.div_value
-        else:
-            raise UnreachableCode()
-
-        # skip div by zero exceptions
-        if value == 0:
-            return super().speculate_fault(errno)
-
-        # start speculation
-        self.checkpoint(self.emulator, self.code_end)
-
-        if self.current_instruction.name == "DIV":
-            # set carry flag
-            # flags = self.emulator.reg_read(ucc.UC_X86_REG_EFLAGS)
-            # self.emulator.reg_write(ucc.UC_X86_REG_EFLAGS, flags | FLAGS_CF)
-
-            # execute division with trimming
-            width = divider.width
-            if width == 64:
-                a = self.emulator.reg_read(ucc.UC_X86_REG_RAX)
-                d = self.emulator.reg_read(ucc.UC_X86_REG_RDX)
-                trimmed_result = (((d << 64) + a) // value) % 0xffffffffffffffff
-                self.emulator.reg_write(ucc.UC_X86_REG_RAX, trimmed_result)
-                self.emulator.reg_write(ucc.UC_X86_REG_RDX, ((d << 64) + a) % value)
-                return self.next_instruction_addr
-            if width == 32:
-                a = self.emulator.reg_read(ucc.UC_X86_REG_EAX)
-                d = self.emulator.reg_read(ucc.UC_X86_REG_EDX)
-                trimmed_result = (((d << 32) + a) // value) % 0xffffffff
-                self.emulator.reg_write(ucc.UC_X86_REG_EAX, trimmed_result)
-                self.emulator.reg_write(ucc.UC_X86_REG_EDX, ((d << 32) + a) % value)
-                return self.next_instruction_addr
-            if width == 16:
-                a = self.emulator.reg_read(ucc.UC_X86_REG_AX)
-                d = self.emulator.reg_read(ucc.UC_X86_REG_DX)
-                trimmed_result = (((d << 16) + a) // value) % 0xffff
-                self.emulator.reg_write(ucc.UC_X86_REG_AX, trimmed_result)
-                self.emulator.reg_write(ucc.UC_X86_REG_DX, ((d << 16) + a) % value)
-                return self.next_instruction_addr
-            if width == 8:
-                a = self.emulator.reg_read(ucc.UC_X86_REG_AX)
-                trimmed_result = (a // value) % 0xff
-                self.emulator.reg_write(ucc.UC_X86_REG_AL, trimmed_result)
-                self.emulator.reg_write(ucc.UC_X86_REG_AH, a % value)
-                return self.next_instruction_addr
-            raise UnreachableCode()
-        else:  # IDIV
-            raise UnreachableCode()
-
-    @staticmethod
-    def trace_mem_access(emulator: Uc, access, address: int, size, value, model):
-        model.div_value = int.from_bytes(emulator.mem_read(address, size), "little")
-        X86UnicornOOO.trace_mem_access(emulator, access, address, size, value, model)
-
-
-class X86Meltdown(X86FaultModelAbstract):
-    """
-    Loads from the faulty region speculatively return the in-memory value
-    """
-
-    def __init__(self, *args):
-        super().__init__(*args)
-        self.relevant_faults.update([12, 13])
-
-    def speculate_fault(self, errno: int) -> int:
-        self.curr_instruction_addr
-        if not self.fault_triggers_speculation(errno):
-            return 0
-
-        # store a checkpoint
-        self.checkpoint(self.emulator, self.code_end)
-
-        # remove protection
-        self.emulator.mem_protect(self.sandbox_base + self.MAIN_REGION_SIZE,
-                                  self.FAULTY_REGION_SIZE)
-
-        return self.curr_instruction_addr
-
-
-class X86FaultSkip(X86FaultModelAbstract):
-    """
-    As Meltdown but we skip the faulty load.
-    """
-
-    def __init__(self, *args):
-        super().__init__(*args)
-        self.relevant_faults.update([12, 13])
-
-    def speculate_fault(self, errno: int) -> int:
-        if not self.fault_triggers_speculation(errno):
-            return 0
-
-        # store a checkpoint
-        self.checkpoint(self.emulator, self.code_end)
-
-        # remove protection
-        self.emulator.mem_protect(self.sandbox_base + self.MAIN_REGION_SIZE,
-                                  self.FAULTY_REGION_SIZE)
-
-        # speculatively skip the faulting instruction
-        if self.next_instruction_addr >= self.code_end:
-            return 0  # no need for speculation if we're at the end
-        else:
-            return self.next_instruction_addr
->>>>>>> 67ff76cd
 
 
 # ==================================================================================================
