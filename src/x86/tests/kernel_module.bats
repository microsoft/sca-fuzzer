#!/usr/bin/env bats

INPUT_SIZE=$((4096 * 3))
NOP_OPCODE='\x90'

setup() {
    # get the containing directory of this file
    DIR="$( cd "$( dirname "$BATS_TEST_FILENAME" )" >/dev/null 2>&1 && pwd )"
}


@test "x86 executor: Loading a test case" {
    echo -n -e $NOP_OPCODE >/sys/x86_executor/test_case

    run bash -c 'echo "1" >/sys/x86_executor/n_inputs'
    [ "$status" -eq 0 ]

    printf '%0.s\x01' $(seq 1 $INPUT_SIZE) > tmp.bin
    run bash -c 'cat tmp.bin > /sys/x86_executor/inputs'
    [ "$status" -eq 0 ]
    rm tmp.bin

    run cat /sys/x86_executor/inputs
    [ "$status" -eq 0 ]
    echo "Output: $output"
    [[ "$output" -eq "1" ]]
}

@test "x86 executor: Printing base addresses" {
    run cat /sys/x86_executor/print_sandbox_base
    echo "Output: $output"
    [[ "$output" != "0" ]]
    run cat /sys/x86_executor/print_code_base
    echo "Output: $output"
    [[ "$output" != "0" ]]
}

@test "x86 executor: Controlling warmups" {
    echo "50" > /sys/x86_executor/warmups
    run cat /sys/x86_executor/warmups
    [[ "$output" -eq "50" ]]
}

function load_test_case() {
    local test_file=$1

    tmpbin=$(mktemp /tmp/revizor-test.XXXXXX.o)

    as "$test_file" -o "$tmpbin"
    strip --remove-section=.note.gnu.property "$tmpbin"
    objcopy "$tmpbin" -O binary "$tmpbin"

    cat $tmpbin >/sys/x86_executor/test_case
    echo "1" >/sys/x86_executor/n_inputs
    printf '%0.s\x01' $(seq 1 $INPUT_SIZE) > /sys/x86_executor/inputs
    run cat /sys/x86_executor/inputs
    [[ "$output" -eq "1" ]]

    rm "$tmpbin"
}

@test "x86 executor: Controlling patches" {
    tmpasm=$(mktemp /tmp/revizor-test.XXXXXX.asm)
    echo "NOP" > $tmpasm
    load_test_case $tmpasm

    run bash -c 'echo "1" > /sys/x86_executor/enable_ssbp_patch'
    [ "$status" -eq 0 ]
    run cat /sys/x86_executor/trace
    [ "$status" -eq 0 ]

    run bash -c 'echo "0" > /sys/x86_executor/enable_ssbp_patch'
    [ "$status" -eq 0 ]
    run cat /sys/x86_executor/trace
    [ "$status" -eq 0 ]

    run bash -c 'echo "1" > /sys/x86_executor/enable_prefetcher'
    [ "$status" -eq 0 ]
    run cat /sys/x86_executor/trace
    [ "$status" -eq 0 ]

    run bash -c 'echo "0" > /sys/x86_executor/enable_prefetcher'
    [ "$status" -eq 0 ]
    run cat /sys/x86_executor/trace
    [ "$status" -eq 0 ]
}


@test "x86 executor: Hardware tracing with P+P" {
    echo "P+P" > /sys/x86_executor/measurement_mode
    tmpasm=$(mktemp /tmp/revizor-test.XXXXXX.asm)

    echo "NOP" > $tmpasm
    load_test_case $tmpasm
    run cat /sys/x86_executor/trace
    echo "Output: $output"
    [[ "$output" == *"9223372036854775808,"* ]]

    echo "MOVQ %r14, %rax; add \$512, %rax; movq (%rax), %rax" > $tmpasm
    load_test_case $tmpasm
    run cat /sys/x86_executor/trace
    echo "Output: $output"
    [[ "$output" == *"9259400833873739776,"* ]]

    rm "$tmpasm"
}

@test "x86 executor: Hardware tracing with F+R" {
    echo "F+R" > /sys/x86_executor/measurement_mode
    tmpasm=$(mktemp /tmp/revizor-test.XXXXXX.asm)

    echo "NOP" > $tmpasm
    load_test_case $tmpasm
    run cat /sys/x86_executor/trace
    echo "Output: $output"
    [[ "$output" == *"0,"* ]]

    echo "MOVQ %r14, %rax; add \$512, %rax; movq (%rax), %rax" > $tmpasm
    load_test_case $tmpasm
    run cat /sys/x86_executor/trace
    echo "Output: $output"
    [[ "$output" == *"36028797018963968,"* ]]

    rm "$tmpasm"
}

@test "x86 executor: Hardware tracing with E+R" {
    echo "E+R" > /sys/x86_executor/measurement_mode
    tmpasm=$(mktemp /tmp/revizor-test.XXXXXX.asm)

    echo "NOP" > $tmpasm
    load_test_case $tmpasm
    run cat /sys/x86_executor/trace
    echo "Output: $output"
    [[ "$output" == *"0,"* ]]

    echo "MOVQ %r14, %rax; add \$512, %rax; movq (%rax), %rax" > $tmpasm
    load_test_case $tmpasm
    run cat /sys/x86_executor/trace
    echo "Output: $output"
    [[ "$output" == *"36028797018963968,"* ]]

    rm "$tmpasm"
}

@test "x86 executor: Hardware tracing with GPR" {
    echo "GPR" > /sys/x86_executor/measurement_mode
    tmpasm=$(mktemp /tmp/revizor-test.XXXXXX.asm)

    echo "mov \$1, %rax; mov \$2, %rbx; mov \$3, %rcx; mov \$4, %rdx; mov \$5, %rsi; mov \$6, %rdi;" > $tmpasm
    load_test_case $tmpasm
    run cat /sys/x86_executor/trace
    echo "Output: $output"
    [[ "$output" == *"1,2,3,4,5,6"* ]]

    rm "$tmpasm"
}

@test "x86 executor: Hardware tracing with GPR" {
    echo "GPR" > /sys/x86_executor/measurement_mode
    tmpasm=$(mktemp /tmp/revizor-test.XXXXXX.asm)

    echo "mov \$1, %rax; mov \$2, %rbx; mov \$3, %rcx; mov \$4, %rdx; mov \$5, %rsi; mov \$6, %rdi;" > $tmpasm
    load_test_case $tmpasm
    run cat /sys/x86_executor/trace
    echo "Output: $output"
    [[ "$output" == *"1,2,3,4,5,6"* ]]

    rm "$tmpasm"
}

@test "x86 executor: Noise Level" {
    echo "1" > /sys/x86_executor/enable_ssbp_patch
    echo "0" > /sys/x86_executor/enable_prefetcher

    # execute one dummy run to set Executor into the default config and to load the test case
    nruns=10000
    threshold=$((nruns - 10))

    tmpasm=$(mktemp /tmp/revizor-test.XXXXXX.asm)
    tmpbin=$(mktemp /tmp/revizor-test.XXXXXX.o)
    tmpinput=$(mktemp /tmp/revizor-test.XXXXXX.bin)
    tmpresult=$(mktemp /tmp/revizor-test.XXXXXX.txt)

    echo "NOP" > $tmpasm
    as "$tmpasm" -o "$tmpbin"

    strip --remove-section=.note.gnu.property "$tmpbin"
    objcopy "$tmpbin" -O binary "$tmpbin"

    dd if=/dev/zero of="$tmpinput" bs=$INPUT_SIZE count=$nruns status=none

    for mode in "P+P" "F+R" "E+R"; do
        # echo $mode
        echo $mode > /sys/x86_executor/measurement_mode
        cat $tmpbin >/sys/x86_executor/test_case
        echo "$nruns" >/sys/x86_executor/n_inputs
        cat $tmpinput > /sys/x86_executor/inputs
        run cat /sys/x86_executor/inputs
        [[ "$output" -eq "1" ]]

        echo "" > $tmpresult

        # START=$(date +%s.%N)
        while true; do
            run cat /sys/x86_executor/trace
            [ "$status" -eq 0 ]
            echo "$output" >> $tmpresult
            if [[ "$output" == *"done"* ]]; then
                break
            fi
        done
        # END=$(date +%s.%N)
        # echo "$END - $START" | bc

        # cat $tmpresult | awk -F, '/,/{print $1, "   ", $2}' | sort | uniq -c | sort -r
        run bash -c "cat $tmpresult | awk -F, '/,/{print \$1}' | sort | uniq -c | sort -r | awk '//{print \$1}' | head -n1"
        echo "$mode: $output"
        [ $output -ge $threshold ]
    done
    rm $tmpasm
    rm "$tmpbin"
    rm "$tmpinput"
    rm "$tmpresult"
}

@test "x86 executor: Noisy stores" {
    echo "1" > /sys/x86_executor/enable_ssbp_patch
    echo "0" > /sys/x86_executor/enable_prefetcher

    # execute one dummy run to set Executor into the default config and to load the test case
    nruns=10000
    threshold=$((nruns - 10))

    tmpasm=$(mktemp /tmp/revizor-test.XXXXXX.asm)
    tmpbin=$(mktemp /tmp/revizor-test.XXXXXX.o)
    tmpinput=$(mktemp /tmp/revizor-test.XXXXXX.bin)
    tmpresult=$(mktemp /tmp/revizor-test.XXXXXX.txt)

    echo "MOVQ %r14, %rax; add \$512, %rax; movq \$128, (%rax)" > $tmpasm
    as "$tmpasm" -o "$tmpbin"

    strip --remove-section=.note.gnu.property "$tmpbin"
    objcopy "$tmpbin" -O binary "$tmpbin"

    dd if=/dev/zero of="$tmpinput" bs=$INPUT_SIZE count=$nruns status=none

    mode="P+P"
    echo $mode > /sys/x86_executor/measurement_mode
    cat $tmpbin >/sys/x86_executor/test_case
    echo "$nruns" >/sys/x86_executor/n_inputs
    cat $tmpinput > /sys/x86_executor/inputs
    run cat /sys/x86_executor/inputs
    [[ "$output" -eq "1" ]]

    echo "" > $tmpresult

    while true; do
        run cat /sys/x86_executor/trace
        [ "$status" -eq 0 ]
        echo "$output" >> $tmpresult
        if [[ "$output" == *"done"* ]]; then
            break
        fi
    done

<<<<<<< HEAD
    run bash -c "cat $tmpresult | awk '/,/{print \$1}' | sort | uniq -c | sort -r | awk '//{print \$1}' | head -n1"
=======
    run bash -c "cat $tmpresult | awk -F, '/,/{print \$1}' | sort | uniq -c | sort -r | awk '//{print \$1}' | head -n1"
>>>>>>> 67ff76cd
    echo "$mode: $output"
    [ $output -ge $threshold ]

    rm $tmpasm
    rm "$tmpbin"
    rm "$tmpinput"
    rm "$tmpresult"
}

@test "x86 executor: Detection of mispredictions" {
<<<<<<< HEAD
    if cat /proc/cpuinfo | grep "Intel" ; then
=======
    if cat /proc/cpuinfo | grep "Intel" -m1 > /dev/null ; then
>>>>>>> 67ff76cd
        echo "P+P" > /sys/x86_executor/measurement_mode
        echo "0 18446744073709551583" > /sys/x86_executor/faulty_pte_mask
        tmpasm=$(mktemp /tmp/revizor-test.XXXXXX.asm)

        echo "MOVQ %r14, %rax; add \$4096, %rax; movq (%rax), %rax" > $tmpasm
        load_test_case $tmpasm
<<<<<<< HEAD
        run cat /sys/x86_executor/trace
        echo "Output: $output"
        [[ "$output" != *",0,"* ]]
=======
        run bash -c "cat /sys/x86_executor/trace | awk -F, '/,/{if (\$2 > \$3) {print \"Detected\"} else {print \"Not detected\"}}'"
        echo "Output: $output"
        [[ "$output" == *"Detected"* ]]
>>>>>>> 67ff76cd

        rm "$tmpasm"
    elif grep "AMD" /proc/cpuinfo  -m1 ; then
        # TBD
        skip
    else
        skip
    fi
}<|MERGE_RESOLUTION|>--- conflicted
+++ resolved
@@ -139,19 +139,6 @@
     run cat /sys/x86_executor/trace
     echo "Output: $output"
     [[ "$output" == *"36028797018963968,"* ]]
-
-    rm "$tmpasm"
-}
-
-@test "x86 executor: Hardware tracing with GPR" {
-    echo "GPR" > /sys/x86_executor/measurement_mode
-    tmpasm=$(mktemp /tmp/revizor-test.XXXXXX.asm)
-
-    echo "mov \$1, %rax; mov \$2, %rbx; mov \$3, %rcx; mov \$4, %rdx; mov \$5, %rsi; mov \$6, %rdi;" > $tmpasm
-    load_test_case $tmpasm
-    run cat /sys/x86_executor/trace
-    echo "Output: $output"
-    [[ "$output" == *"1,2,3,4,5,6"* ]]
 
     rm "$tmpasm"
 }
@@ -264,11 +251,7 @@
         fi
     done
 
-<<<<<<< HEAD
-    run bash -c "cat $tmpresult | awk '/,/{print \$1}' | sort | uniq -c | sort -r | awk '//{print \$1}' | head -n1"
-=======
     run bash -c "cat $tmpresult | awk -F, '/,/{print \$1}' | sort | uniq -c | sort -r | awk '//{print \$1}' | head -n1"
->>>>>>> 67ff76cd
     echo "$mode: $output"
     [ $output -ge $threshold ]
 
@@ -279,26 +262,16 @@
 }
 
 @test "x86 executor: Detection of mispredictions" {
-<<<<<<< HEAD
-    if cat /proc/cpuinfo | grep "Intel" ; then
-=======
     if cat /proc/cpuinfo | grep "Intel" -m1 > /dev/null ; then
->>>>>>> 67ff76cd
         echo "P+P" > /sys/x86_executor/measurement_mode
         echo "0 18446744073709551583" > /sys/x86_executor/faulty_pte_mask
         tmpasm=$(mktemp /tmp/revizor-test.XXXXXX.asm)
 
         echo "MOVQ %r14, %rax; add \$4096, %rax; movq (%rax), %rax" > $tmpasm
         load_test_case $tmpasm
-<<<<<<< HEAD
-        run cat /sys/x86_executor/trace
-        echo "Output: $output"
-        [[ "$output" != *",0,"* ]]
-=======
         run bash -c "cat /sys/x86_executor/trace | awk -F, '/,/{if (\$2 > \$3) {print \"Detected\"} else {print \"Not detected\"}}'"
         echo "Output: $output"
         [[ "$output" == *"Detected"* ]]
->>>>>>> 67ff76cd
 
         rm "$tmpasm"
     elif grep "AMD" /proc/cpuinfo  -m1 ; then
