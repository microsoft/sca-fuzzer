"""
Copyright (C) Microsoft Corporation
SPDX-License-Identifier: MIT
"""
import unittest
import tempfile
import sys
import subprocess
import os

sys.path.insert(0, '..')
from x86.x86_generator import X86RandomGenerator, X86Printer, X86PatchUndefinedFlagsPass, \
    X86Generator
from factory import get_generator
from isa_loader import InstructionSet
from interfaces import TestCase, Function
from config import CONF

CONF.instruction_set = "x86-64"


class X86RandomGeneratorTest(unittest.TestCase):

    def test_x86_configuration(self):
        CONF.generator = "random"
        instruction_set = InstructionSet('tests/min_x86.json', CONF.instruction_categories)
        gen = get_generator(instruction_set)
        self.assertEqual(gen.__class__, X86RandomGenerator)

    def test_x86_all_instructions(self):
        instruction_set = InstructionSet('tests/min_x86.json', CONF.instruction_categories)
        generator = X86RandomGenerator(instruction_set)
        func = generator.generate_function(".function_main")
        printer = X86Printer()
        all_instructions = ['.intel_syntax noprefix\n']

        # try generating instruction strings
        for bb in func:
            for instruction_spec in generator.non_control_flow_instructions:
                # fill up with random operand, following the spec
                inst = generator.generate_instruction(instruction_spec)
                bb.insert_after(bb.get_last(), inst)

            for instr in bb:
                instr_str = printer.instruction_to_str(instr)
                self.assertTrue(instr_str, f'Instruction {instr} was not generated.')
                all_instructions.append(instr_str + "\n")

        asm_file = tempfile.NamedTemporaryFile("w", delete=False)
        bin_file = tempfile.NamedTemporaryFile("w", delete=False)
        for i in all_instructions:
            asm_file.write(i)

        # check if the generated instructions are valid
        assembly_failed = False
        try:
            generator.assemble(asm_file.name, bin_file.name)
        except subprocess.CalledProcessError:
            assembly_failed = True
        else:
            bin_file.close()
            os.unlink(bin_file.name)
        asm_file.close()
        os.unlink(asm_file.name)

        if assembly_failed:
            self.fail("Generated invalid instruction(s)")

    def test_create_test_case(self):
        instruction_set = InstructionSet('tests/min_x86.json', CONF.instruction_categories)
        generator = X86RandomGenerator(instruction_set)

        asm_file = tempfile.NamedTemporaryFile(delete=False)
        name = asm_file.name
        # name = "tmp.asm"
        tc: TestCase = generator.create_test_case(name)
        size = len([i for bb in tc.functions for i in bb])
        self.assertNotEqual(size, 0)

        dump = subprocess.run(
            f"objdump --no-show-raw-insn -D -M intel -b binary -m i386:x86-64 {tc.bin_path} "
            "| awk '/ [0-9a-f]+:/{print $1, $2, $3}'",
            shell=True,
            check=True,
            capture_output=True).stdout.decode().split("\n")
        for line in dump:
            words = line.split(" ")
            if len(words) < 2:
                continue
            pc = int(words[0][:-1], 16)
            inst_obj = tc.address_map[pc]
<<<<<<< HEAD
            if inst_obj.name == "UNMAPPED":
=======
            if inst_obj.name == "UNMAPPED" or '.byte' in inst_obj.name:
>>>>>>> 67ff76cd
                continue
            disasm_name = words[1].upper()
            if disasm_name in X86Generator.asm_synonyms:
                disasm_name = X86Generator.asm_synonyms[disasm_name]
            self.assertIn(disasm_name, inst_obj.name)

        asm_file.close()
        os.unlink(asm_file.name)

    def test_x86_asm_parsing_basic(self):
        CONF.register_blocklist = []
        CONF.setattr_internal("_default_instruction_blocklist", [])

        instruction_set = InstructionSet('tests/min_x86.json')
        generator = X86RandomGenerator(instruction_set)
        tc: TestCase = generator.load("tests/asm_basic.asm")
        self.assertEqual(len(tc.functions), 1)

        main = tc.functions[0]
        self.assertEqual(main.name, ".function_main")
        self.assertEqual(len(main), 4)
        main_iter = iter(main)

        entry = next(main_iter)
        bb0 = next(main_iter)
        bb1 = next(main_iter)
        exit_ = next(main_iter)

        self.assertEqual(entry.successors[0], bb0)
        self.assertEqual(bb0.successors[0], bb1)
        self.assertEqual(bb1.successors[0], exit_)

    def test_x86_undef_flag_patch(self):
        instruction_set = InstructionSet('tests/min_x86.json', CONF.instruction_categories)
        undef_instr_spec = list(filter(lambda x: x.name == 'BSF', instruction_set.instructions))[0]
        read_instr_spec = list(filter(lambda x: x.name == 'LAHF', instruction_set.instructions))[0]

        generator = X86RandomGenerator(instruction_set)
        undef_instr = generator.generate_instruction(undef_instr_spec)
        read_instr = generator.generate_instruction(read_instr_spec)

        test_case = TestCase()
        test_case.functions = [Function(".function_main")]
        bb = test_case.functions[0].entry
        bb.insert_after(bb.get_last(), undef_instr)
        bb.insert_after(bb.get_last(), read_instr)

        X86PatchUndefinedFlagsPass(instruction_set, generator).run_on_test_case(test_case)
        self.assertEqual(len(bb), 3)


if __name__ == '__main__':
    unittest.main()<|MERGE_RESOLUTION|>--- conflicted
+++ resolved
@@ -89,11 +89,7 @@
                 continue
             pc = int(words[0][:-1], 16)
             inst_obj = tc.address_map[pc]
-<<<<<<< HEAD
-            if inst_obj.name == "UNMAPPED":
-=======
             if inst_obj.name == "UNMAPPED" or '.byte' in inst_obj.name:
->>>>>>> 67ff76cd
                 continue
             disasm_name = words[1].upper()
             if disasm_name in X86Generator.asm_synonyms:
