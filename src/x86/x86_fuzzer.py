--- conflicted
+++ resolved
@@ -8,11 +8,7 @@
 from typing import List
 
 from fuzzer import Fuzzer, ArchitecturalFuzzer
-<<<<<<< HEAD
 from interfaces import TestCase, Input, InstructionSetAbstract
-=======
-from interfaces import TestCase, Input
->>>>>>> 67ff76cd
 from service import STAT
 from config import CONF
 from x86.x86_executor import X86IntelExecutor
@@ -31,7 +27,6 @@
             CONF._default_instruction_blocklist.append("REX IDIV")
     if 'UD' not in CONF.permitted_faults:
         CONF._default_instruction_blocklist.extend(["UD", "UD2"])
-<<<<<<< HEAD
     if 'DB-instruction' not in CONF.permitted_faults:
         CONF._default_instruction_blocklist.append("INT1")
     if 'BP' not in CONF.permitted_faults:
@@ -48,8 +43,6 @@
         assert "INT1" in all_instruction_names
     if 'BP' in CONF.permitted_faults:
         assert "INT3" in all_instruction_names
-=======
->>>>>>> 67ff76cd
 
 
 class X86Fuzzer(Fuzzer):
@@ -59,7 +52,6 @@
         super()._adjust_config(existing_test_case)
         update_instruction_list()
 
-<<<<<<< HEAD
     def start(self,
               num_test_cases: int,
               num_inputs: int,
@@ -68,8 +60,6 @@
         check_instruction_list(self.instruction_set)
         return super().start(num_test_cases, num_inputs, timeout, nonstop)
 
-=======
->>>>>>> 67ff76cd
     def filter(self, test_case: TestCase, inputs: List[Input]) -> bool:
         """ This function implements a multi-stage algorithm that gradually filters out
         uninteresting test cases """
@@ -84,11 +74,7 @@
         if CONF.enable_speculation_filter:
             pfc_feedback = self.executor.get_last_feedback()
             for i, pfc_values in enumerate(pfc_feedback):
-<<<<<<< HEAD
-                if pfc_values[0] > 0 or pfc_values[2] > pfc_values[1]:
-=======
                 if pfc_values[0] > pfc_values[1] or pfc_values[2] > 0:
->>>>>>> 67ff76cd
                     break
             else:
                 return True
@@ -118,7 +104,6 @@
 
     def _adjust_config(self, existing_test_case):
         super()._adjust_config(existing_test_case)
-<<<<<<< HEAD
         update_instruction_list()
 
     def start(self,
@@ -127,7 +112,4 @@
               timeout: int,
               nonstop: bool = False) -> bool:
         check_instruction_list(self.instruction_set)
-        return super().start(num_test_cases, num_inputs, timeout, nonstop)
-=======
-        update_instruction_list()
->>>>>>> 67ff76cd
+        return super().start(num_test_cases, num_inputs, timeout, nonstop)