"""
File: Input Generation

Copyright (C) Microsoft Corporation
SPDX-License-Identifier: MIT
"""
import random
import numpy as np
from typing import List
from interfaces import Input, InputTaint, InputGenerator
from config import CONF
from service import LOGGER

POW32 = pow(2, 32)


class LegacyRandomInputGenerator(InputGenerator):
    """
    Legacy implementation. Exist only for backwards compatibility.
    NumpyRandomInputGenerator is a preferred implementation.

    Implements a simple 32-bit LCG with a=2891336453 and c=54321.
    """

    def __init__(self, seed: int):
        super().__init__(seed)
        self.input_mask = pow(2, (CONF.input_gen_entropy_bits % 33)) - 1

    def generate(self, count: int) -> List[Input]:
        # if it's the first invocation and the seed is zero - use random seed
        if self._state == 0:
            self._state = random.randint(0, pow(2, 32) - 1)
            LOGGER.inform("input_gen", f"Setting input seed to: {self._state}")

        generated_inputs = []
        for i in range(count):
            input_ = self._generate_one()
            generated_inputs.append(input_)
        return generated_inputs

    def extend_equivalence_classes(self, inputs: List[Input],
                                   taints: List[InputTaint]) -> List[Input]:
        if len(inputs) != len(taints):
            raise Exception("Error: Cannot extend inputs. "
                            "The number of taints does not match the number of inputs.")

        # produce a new sequence of random inputs, but copy the tainted values from
        # the previous sequence
        new_inputs = []
        for i, input_ in enumerate(inputs):
            taint = taints[i]
            new_input = self._generate_one()
            for j in range(input_.data_size):
                if taint[j]:
                    new_input[j] = input_[j]
            new_inputs.append(new_input)

        return new_inputs

    def _generate_one(self) -> Input:
        input_ = Input()
        input_.seed = self._state

        randint = self._state
        for i in range(input_.data_size):
            # this weird implementation is a legacy of our old PRNG.
            # basically, it's a 32-bit PRNG, assigned to 4-byte chucks of memory
            randint = ((randint * 2891336453) % POW32 + 54321) % POW32
            masked_rvalue = (randint ^ (randint >> 16)) & self.input_mask
            masked_rvalue = masked_rvalue << 6
            input_[i] = masked_rvalue << 32

            randint = ((randint * 2891336453) % POW32 + 54321) % POW32
            masked_rvalue = (randint ^ (randint >> 16)) & self.input_mask
            masked_rvalue = masked_rvalue << 6
            input_[i] += masked_rvalue

        # again, to emulate the legacy (and kinda broken) input generator,
        # initialize only the first 32 bits of registers
        for i in range(CONF.input_register_region_size // 8):
            input_[-i - 1] = input_[-i - 1] % POW32

        self._state = randint
        return input_


class NumpyRandomInputGenerator(InputGenerator):
    """ Numpy-based implementation of the input gen """

    def __init__(self, seed: int):
        super().__init__(seed)
        self.max_input_value = pow(2, CONF.input_gen_entropy_bits)

    def generate(self, count: int) -> List[Input]:
        # if it's the first invocation and the seed is zero - use random seed
        if self._state == 0:
            self._state = random.randint(0, pow(2, 32) - 1)
            LOGGER.inform("input_gen", f"Setting input seed to: {self._state}")

        generated_inputs = []
        for _ in range(count):
            input_ = self._generate_one()
            generated_inputs.append(input_)
        return generated_inputs

    def extend_equivalence_classes(self, inputs: List[Input],
                                   taints: List[InputTaint]) -> List[Input]:
        if len(inputs) != len(taints):
            raise Exception("Error: Cannot extend inputs. "
                            "The number of taints does not match the number of inputs.")

        # produce a new sequence of random inputs, but copy the tainted values from
        # the previous sequence
        new_inputs = []
        for i, input_ in enumerate(inputs):
            taint = taints[i]
            new_input = self._generate_one()
            for j in range(input_.data_size):
                if taint[j]:
                    new_input[j] = input_[j]
            new_inputs.append(new_input)

        return new_inputs

    def _generate_one(self) -> Input:
        input_ = Input()
        input_.seed = self._state

        rng = np.random.default_rng(seed=self._state)
        data = rng.integers(self.max_input_value, size=input_.data_size, dtype=np.uint64)
        data = data << CONF.memory_access_zeroed_bits  # type: ignore
        input_[:input_.data_size] = (data << 32) + data
<<<<<<< HEAD
        
        return input_, seed + 1
=======

        self._state += 1
        return input_
>>>>>>> cb9cc229
<|MERGE_RESOLUTION|>--- conflicted
+++ resolved
@@ -130,11 +130,6 @@
         data = rng.integers(self.max_input_value, size=input_.data_size, dtype=np.uint64)
         data = data << CONF.memory_access_zeroed_bits  # type: ignore
         input_[:input_.data_size] = (data << 32) + data
-<<<<<<< HEAD
-        
-        return input_, seed + 1
-=======
 
         self._state += 1
-        return input_
->>>>>>> cb9cc229
+        return input_