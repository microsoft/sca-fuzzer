"""
File: Fuzzing Orchestration

Copyright (C) Microsoft Corporation
SPDX-License-Identifier: MIT
"""
import shutil
import random
from pathlib import Path
from datetime import datetime
from typing import Optional, List
from copy import copy

import factory
from interfaces import CTrace, HTrace, Input, InputTaint, EquivalenceClass, TestCase, Generator, \
    InputGenerator, Model, Executor, Analyser, Coverage, InputID
from isa_loader import InstructionSet

from config import CONF
from service import STAT, LOGGER, TWOS_COMPLEMENT_MASK_64, bit_count


class Fuzzer:
    instruction_set: InstructionSet
    existing_test_case: str

    generator: Generator
    input_gen: InputGenerator
    executor: Executor
    model: Model
    analyser: Analyser
    coverage: Coverage

    def __init__(self, instruction_set_spec: str, work_dir: str, existing_test_case: str = ""):
        self.existing_test_case = existing_test_case
        if existing_test_case:
            CONF.setattr_internal("_no_generation", True)
            CONF.setattr_internal("_default_instruction_blocklist", [])
            CONF.register_blocklist = []

        self.instruction_set = InstructionSet(instruction_set_spec, CONF.instruction_categories)
        self.work_dir = work_dir

    def initialize_modules(self):
        """ create all main modules """
        self.generator = factory.get_generator(self.instruction_set)
        self.input_gen: InputGenerator = factory.get_input_generator()
        self.executor: Executor = factory.get_executor()
        self.model: Model = factory.get_model(self.executor.read_base_addresses())
        self.analyser: Analyser = factory.get_analyser()
        self.coverage: Coverage = factory.get_coverage(self.instruction_set, self.executor,
                                                       self.model, self.analyser)

    def start(self, num_test_cases: int, num_inputs: int, timeout: int, nonstop: bool = False):
        start_time = datetime.today()
        LOGGER.fuzzer_start(num_test_cases, start_time)

        # create all main modules
        self.initialize_modules()

        for i in range(num_test_cases):
            LOGGER.fuzzer_start_round(i)
            LOGGER.dbg_report_coverage(i, self.coverage.get_brief())

            # Generate a test case
            if not self.existing_test_case:
                test_case = self.generator.create_test_case('generated.asm')
            else:
                test_case = self.generator.parse_existing_test_case(self.existing_test_case)
            STAT.test_cases += 1

            # Prepare inputs
            inputs: List[Input] = self.input_gen.generate(CONF.input_gen_seed, num_inputs)
            STAT.num_inputs += len(inputs) * CONF.inputs_per_class

            # Check if the test case is useful
            if self.filter(test_case, inputs):
                continue

            # Fuzz the test case
            violation = self.fuzzing_round(test_case, inputs)

            if violation:
                LOGGER.fuzzer_report_violations(violation, self.model)
                self.store_test_case(test_case, False)
                STAT.violations += 1
                if not nonstop:
                    break

            # stop fuzzing after a timeout
            if timeout:
                now = datetime.today()
                if (now - start_time).total_seconds() > timeout:
                    LOGGER.fuzzer_timeout()
                    break

        LOGGER.fuzzer_finish()

    def filter(self, test_case, inputs):
        return False  # implemented by architecture-specific subclasses

    def fuzzing_round(self, test_case: TestCase, inputs: List[Input]) -> Optional[EquivalenceClass]:
        self.model.load_test_case(test_case)
        self.executor.load_test_case(test_case)
        self.coverage.load_test_case(test_case)

        # 1. Test for contract violations with nesting=1
        # Test against the most basic contract - seq with no nesting - to check
        # if the traces contain *any* speculative information
        ctraces: List[CTrace]
        htraces: List[HTrace]

        # at this point we need to increase the effectiveness of inputs
        # so that we can detect contract violations (note that it wasn't necessary
        # up to this point because we weren't testing against a contract)
        boosted_inputs: List[Input] = self.boost_inputs(inputs, 1)

        # check for violations
        ctraces = self.model.trace_test_case(boosted_inputs, 1)
        htraces = self.executor.trace_test_case(boosted_inputs, CONF.executor_repetitions)
        LOGGER.trc_fuzzer_dump_traces(self.model, boosted_inputs, htraces, ctraces,
                                      self.executor.get_last_feedback())
        violations = self.analyser.filter_violations(boosted_inputs, ctraces, htraces, True)
        if not violations:  # nothing detected? -> we are done here, move to next test case
            return None

        # 4. Repeat with with max nesting
        # Test against the target contract to check if the speculative information
        # is already exposed in the contract. If it isn't - we found a violation
        if 'seq' not in CONF.contract_execution_clause:
            LOGGER.fuzzer_nesting_increased()
            boosted_inputs = self.boost_inputs(inputs, CONF.model_max_nesting)
            ctraces = self.model.trace_test_case(boosted_inputs, CONF.model_max_nesting)
            htraces = self.executor.trace_test_case(boosted_inputs, CONF.executor_repetitions)
            violations = self.analyser.filter_violations(boosted_inputs, ctraces, htraces, True)
            if not violations:
                return None

        # 5. Check if the violation survives priming
        if not CONF.enable_priming:
            return violations[-1]
        STAT.required_priming += 1

        violation_stack = list(violations)  # make a copy
        while violation_stack:
            LOGGER.fuzzer_priming(len(violation_stack))
            violation: EquivalenceClass = violation_stack.pop()
            if self.priming(violation, boosted_inputs):
                break
        else:
            # All violations were cleared by priming.
            # Check whether it was actually successful priming
            # or the measurement are just flaky
            if self.check_if_reproducible(violations, boosted_inputs, htraces):
                STAT.flaky_violations += 1
            return None

        # Violation survived priming. Report it
        return violation

    def boost_inputs(self, inputs: List[Input], nesting: int) -> List[Input]:
        if CONF.inputs_per_class == 1:
            return inputs

        taints: List[InputTaint]
        taints = self.model.get_taints(inputs, nesting)

        # ensure that we have many inputs in each input classes
        boosted_inputs: List[Input] = list(inputs)  # make a copy
        for _ in range(CONF.inputs_per_class - 1):
            boosted_inputs += self.input_gen.extend_equivalence_classes(inputs, taints)
        return boosted_inputs

    def store_test_case(self, test_case: TestCase, require_retires: bool):
        if not self.work_dir:
            return

        type_ = "retry" if require_retires else "violation"
        timestamp = datetime.today().strftime('%H%M%S-%d-%m-%y')
        name = type_ + timestamp + ".asm"
        Path(self.work_dir).mkdir(exist_ok=True)
        test_case.save(self.work_dir + "/" + name)

        if not Path(self.work_dir + "/config.yaml").exists:
            shutil.copy2(CONF.config_path, self.work_dir + "/config.yaml")

    # ==============================================================================================
    # Single-stage interfaces
    def generate_test_batch(self, seed: int, num_test_cases: int):
        LOGGER.fuzzer_start(0, datetime.today())
<<<<<<< HEAD
        STAT.test_cases = num_test_cases
        random.seed(seed)
=======
        STAT.test_cases = 1
>>>>>>> e8b8e359
        Path(self.work_dir).mkdir(exist_ok=True)
        self.generator = factory.get_generator(self.instruction_set)
        for i in range(num_test_cases):
            self.generator.create_test_case(self.work_dir + "/" + str(i) + '_generated.asm', True)
        LOGGER.fuzzer_finish()

    @staticmethod
    def analyse_traces_from_files(ctrace_file: str, htrace_file: str):
        LOGGER.dbg_violation = False  # make sure we don't try to call the model
        LOGGER.fuzzer_start(0, datetime.today())
        STAT.test_cases = 1

        # read traces
        ctraces: List[CTrace] = []
        htraces: List[HTrace] = []

        with open(ctrace_file, 'r') as f:
            for line in f:
                ctraces.append(int(line))
        with open(htrace_file, 'r') as f:
            for line in f:
                htraces.append(int(line))

        assert len(ctraces) == len(htraces), \
            "The number of hardware traces does not match the number of contract traces"

        dummy_inputs = factory.get_input_generator().generate(1, len(ctraces))

        # check for violations
        analyser = factory.get_analyser()
        violations = analyser.filter_violations(dummy_inputs, ctraces, htraces, True)

        # print results
        if violations:
            LOGGER.fuzzer_report_violations(violations[0], None)

        LOGGER.fuzzer_finish()

    # ==============================================================================================
    # Priming and reproducibility
    def check_if_reproducible(self, violations: List[EquivalenceClass], inputs: List[Input],
                              org_htraces: List[HTrace]) -> bool:
        violating_input_ids = []
        for violation in violations:
            for measurement in violation.measurements:
                violating_input_ids.append(measurement.input_id)

        # re-collect htraces
        htraces: List[HTrace] = self.executor.trace_test_case(inputs, CONF.executor_repetitions)

        # check if all htraces that had a violation match
        for i in violating_input_ids:
            if htraces[i] != org_htraces[i]:
                return True
        return False

    def priming(self, org_violation: EquivalenceClass, all_inputs: List[Input]) -> bool:
        """
        Try priming the inputs that caused the violations

        return: True if the violation survived priming
        """
        violation = copy(org_violation)
        ordered_htraces = sorted(
            violation.htrace_map.keys(), key=lambda x: bit_count(x), reverse=False)

        for current_htrace in ordered_htraces:
            current_input_id = violation.htrace_map[current_htrace][-1].input_id

            # list of inputs that produced a different HTrace
            input_ids_to_test: List[InputID] = [
                m.input_id for m in violation.measurements if m.htrace != current_htrace
            ]

            # insert the tested inputs into their places
            for input_id in input_ids_to_test:
                primer = list(all_inputs)
                primer[current_input_id] = all_inputs[input_id]

                # try priming
                htraces: List[HTrace] = self.executor.trace_test_case(primer,
                                                                      CONF.executor_repetitions)
                primed_htrace = htraces[current_input_id]
                if primed_htrace == current_htrace:
                    continue

                # if the primed measurement triggered more speculation, it's ok
                if (primed_htrace ^ TWOS_COMPLEMENT_MASK_64) & current_htrace == 0:
                    continue

                return True

        return False<|MERGE_RESOLUTION|>--- conflicted
+++ resolved
@@ -188,12 +188,8 @@
     # Single-stage interfaces
     def generate_test_batch(self, seed: int, num_test_cases: int):
         LOGGER.fuzzer_start(0, datetime.today())
-<<<<<<< HEAD
         STAT.test_cases = num_test_cases
         random.seed(seed)
-=======
-        STAT.test_cases = 1
->>>>>>> e8b8e359
         Path(self.work_dir).mkdir(exist_ok=True)
         self.generator = factory.get_generator(self.instruction_set)
         for i in range(num_test_cases):
