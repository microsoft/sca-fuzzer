--- conflicted
+++ resolved
@@ -53,21 +53,12 @@
     def initialize_modules(self):
         """ create all main modules """
         self.generator = factory.get_generator(self.instruction_set)
-<<<<<<< HEAD
-        self.input_gen: InputGenerator = factory.get_input_generator()
-        self.executor: Executor = factory.get_executor()
-        self.model: Model = factory.get_model(self.executor.read_base_addresses())
-        self.analyser: Analyser = factory.get_analyser()
-        self.coverage: Coverage = factory.get_coverage(self.instruction_set, self.executor,
-                                                       self.model, self.analyser)
-=======
         self.input_gen = factory.get_input_generator()
         self.executor = factory.get_executor()
         self.model = factory.get_model(self.executor.read_base_addresses())
         self.analyser = factory.get_analyser()
         self.coverage = factory.get_coverage(self.instruction_set, self.executor, self.model,
                                              self.analyser)
->>>>>>> 67ff76cd
 
     def start(self,
               num_test_cases: int,
