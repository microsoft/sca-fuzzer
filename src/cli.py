#!/usr/bin/env python3
"""
File: Command Line Interface

Copyright (C) Microsoft Corporation
SPDX-License-Identifier: MIT
"""

import os
import sys
import yaml
from typing import Dict
from argparse import ArgumentParser
from factory import get_minimizer, get_fuzzer
from fuzzer import Fuzzer
from config import CONF
from service import LOGGER

def main():
    parser = ArgumentParser(description='', add_help=True)
    subparsers = parser.add_subparsers(dest='subparser_name')

    # ------------------------------- Fuzzing -------------------------------- #
    parser_fuzz = subparsers.add_parser(
        'fuzz',
        help="Run a fuzzing campaign."
    )
    parser_fuzz.add_argument(
        "-s", "--instruction-set",
        type=str,
        required=True
    )
    parser_fuzz.add_argument(
        "-c", "--config",
        type=str,
        required=False
    )
    parser_fuzz.add_argument(
        "-n", "--num-test-cases",
        type=int,
        default=1,
        help="Number of test cases.",
    )
    parser_fuzz.add_argument(
        "-i", "--num-inputs",
        type=int,
        default=100,
        help="Number of inputs per test case.",
    )
    parser_fuzz.add_argument(
        '-w', '--working-directory',
        type=str,
        default='',
    )
    parser_fuzz.add_argument(
        '-t', '--testcase',
        type=str,
        default=None,
        help="Use an existing test case"
    )
    parser_fuzz.add_argument(
        '--timeout',
        type=int,
        default=0,
        help="Run fuzzing with a time limit [seconds]. No timeout when set to zero."
    )
    parser_fuzz.add_argument(
        '--nonstop',
        action='store_true',
        help="Don't stop after detecting an unexpected result"
    )

    # ------------------------------- Analysis ------------------------------- #
    parser_analyser = subparsers.add_parser(
        'analyse',
        help="Analyse existing contract traces and hardware traces."
    )
    parser_analyser.add_argument(
        '--ctraces',
        type=str,
        required=True,
    )
    parser_analyser.add_argument(
        '--htraces',
        type=str,
        required=True,
    )
    parser_analyser.add_argument(
        "-c", "--config",
        type=str,
        required=False
    )
    
    # ------------------------ Test Case Minimization ------------------------ #
    parser_mini = subparsers.add_parser(
        'minimize',
        help="Minimize an existing test case."
    )
    parser_mini.add_argument(
        '--infile', '-i',
        type=str,
        required=True,
    )
    parser_mini.add_argument(
        '--outfile', '-o',
        type=str,
        required=True,
    )
    parser_mini.add_argument(
        "-c", "--config",
        type=str,
        required=False
    )
    parser_mini.add_argument(
        "-n", "--num-inputs",
        type=int,
        default=100,
        help="Number of inputs per test case.",
    )
    parser_mini.add_argument(
        "-f", "--add-fences",
        action='store_true',
        default=False,
        help="Add as many LFENCEs as possible, while preserving the violation.",
    )
    parser_mini.add_argument(
        "-s", "--instruction-set",
        type=str,
        required=True
    )

    # ------------------------ Standalone Generation ------------------------- #
    parser_generator = subparsers.add_parser(
        'generate',
        help="Generate a batch of programs and/or inputs."
    )
    parser_generator.add_argument(
        "-s", "--instruction-set",
        type=str,
        required=True
    )
    parser_generator.add_argument(
        "-r", "--program-seed",
        type=int,
<<<<<<< HEAD
        default=CONF.program_generator_seed,
=======
        default=0,
>>>>>>> cf1dd8c6
        help="Add seed to generate test case.",
    )
    parser_generator.add_argument(
        "-R", "--input-seed",
        type=int,
        default=CONF.input_gen_seed,
        help="Add seed to generate inputs."
    )
    parser_generator.add_argument(
        "-n", "--num-test-cases",
        type=int,
        default=5,
        help="Number of test cases.",
    )
    parser_generator.add_argument(
        "-i", "--num-inputs",
        type=int,
        default=100,
        help="Number of inputs per test case.",
    )
    parser_generator.add_argument(
        "-f", "--input-format",
        type=str,
        default=None,
        help="Sets the output format for generated input files."
    )
    parser_generator.add_argument(
        "-c", "--config",
        type=str,
        required=False
    )
    parser_generator.add_argument(
        '-w', '--working-directory',
        type=str,
        default='',
    )
    parser_generator.add_argument(
        '--permit-overwrite',
        action='store_true',
    )

    args = parser.parse_args()

    # if no command-line arguments were given, display a help menu
    if len(sys.argv) < 2:
        print("Revizor: a side-channel vulnerability fuzzer.")
        print("You must specify a mode.\n")
        parser.print_help()
        sys.exit(0)

    # Update configuration
    if args.config:
        CONF.config_path = args.config
        with open(args.config, "r") as f:
            config_update: Dict = yaml.safe_load(f)
        for var, value in config_update.items():
            setattr(CONF, var, value)
    LOGGER.set_logging_modes()

    # Fuzzing
    if args.subparser_name == 'fuzz':
        # Make sure we're ready for fuzzing
        if args.working_directory and not os.path.isdir(args.working_directory):
            SystemExit("The working directory does not exist")

        # Normal fuzzing mode
        fuzzer = get_fuzzer(args.instruction_set, args.working_directory, args.testcase)
        fuzzer.start(
            args.num_test_cases,
            args.num_inputs,
            args.timeout,
            args.nonstop,
        )
        return

    # Stand-alone generator
    if args.subparser_name == "generate":
        fuzzer = get_fuzzer(args.instruction_set, args.working_directory, None)
        fuzzer.generate_test_batch(
            args.seed,
            args.num_test_cases,
            args.num_inputs,
            args.permit_overwrite
        )
        return 0

    # Trace analysis
    if args.subparser_name == 'analyse':
        fuzzer = Fuzzer.analyse_traces_from_files(args.ctraces, args.htraces)
        return

    # Test case minimisation
    if args.subparser_name == "minimize":
        minimizer = get_minimizer(args.instruction_set)
        minimizer.minimize(args.infile, args.outfile, args.num_inputs, args.add_fences)
        return

<<<<<<< HEAD
    # Stand-alone generator
    if args.subparser_name == "generate":
        fuzzer = get_fuzzer(args.instruction_set, args.working_directory, None)
        fuzzer.generate_batch(args.program_seed, args.input_seed,
                              args.num_test_cases, args.num_inputs,
                              input_format=args.input_format)
        return

=======
>>>>>>> cf1dd8c6
    raise Exception("Unreachable")


if __name__ == '__main__':
    main()<|MERGE_RESOLUTION|>--- conflicted
+++ resolved
@@ -142,11 +142,7 @@
     parser_generator.add_argument(
         "-r", "--program-seed",
         type=int,
-<<<<<<< HEAD
         default=CONF.program_generator_seed,
-=======
-        default=0,
->>>>>>> cf1dd8c6
         help="Add seed to generate test case.",
     )
     parser_generator.add_argument(
@@ -192,8 +188,7 @@
 
     # if no command-line arguments were given, display a help menu
     if len(sys.argv) < 2:
-        print("Revizor: a side-channel vulnerability fuzzer.")
-        print("You must specify a mode.\n")
+        print("Revizor: a side-channel vulnerability fuzzer.\n")
         parser.print_help()
         sys.exit(0)
 
@@ -222,39 +217,30 @@
         )
         return
 
+    # Trace analysis
+    if args.subparser_name == 'analyse':
+        fuzzer = Fuzzer.analyse_traces_from_files(args.ctraces, args.htraces)
+        return
+
+    # Test case minimisation
+    if args.subparser_name == "minimize":
+        minimizer = get_minimizer(args.instruction_set)
+        minimizer.minimize(args.infile, args.outfile, args.num_inputs, args.add_fences)
+        return
+
     # Stand-alone generator
     if args.subparser_name == "generate":
         fuzzer = get_fuzzer(args.instruction_set, args.working_directory, None)
         fuzzer.generate_test_batch(
-            args.seed,
+            args.program_seed,
+            args.input_seed,
             args.num_test_cases,
             args.num_inputs,
-            args.permit_overwrite
+            input_format=args.input_format,
+            permit_overwrite=args.permit_overwrite
         )
-        return 0
-
-    # Trace analysis
-    if args.subparser_name == 'analyse':
-        fuzzer = Fuzzer.analyse_traces_from_files(args.ctraces, args.htraces)
-        return
-
-    # Test case minimisation
-    if args.subparser_name == "minimize":
-        minimizer = get_minimizer(args.instruction_set)
-        minimizer.minimize(args.infile, args.outfile, args.num_inputs, args.add_fences)
-        return
-
-<<<<<<< HEAD
-    # Stand-alone generator
-    if args.subparser_name == "generate":
-        fuzzer = get_fuzzer(args.instruction_set, args.working_directory, None)
-        fuzzer.generate_batch(args.program_seed, args.input_seed,
-                              args.num_test_cases, args.num_inputs,
-                              input_format=args.input_format)
-        return
-
-=======
->>>>>>> cf1dd8c6
+        return
+
     raise Exception("Unreachable")
 
 
