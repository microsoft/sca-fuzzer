"""
File: Global classes that provide service to all Revizor modules

Copyright (C) Microsoft Corporation
SPDX-License-Identifier: MIT
"""

from datetime import datetime

from interfaces import EquivalenceClass
from config import CONF
from typing import NoReturn
from pprint import pformat

MASK_64BIT = pow(2, 64)
POW2_64 = pow(2, 64)
TWOS_COMPLEMENT_MASK_64 = pow(2, 64) - 1


class StatisticsCls:
    test_cases = 0
    num_inputs = 0
    eff_classes = 0
    single_entry_classes = 0
    required_priming = 0
    flaky_violations = 0
    violations = 0
    coverage = 0
    analysed_test_cases: int = 0
    spec_filter: int = 0
    observ_filter: int = 0

    def __str__(self):
        total_clss = self.eff_classes + self.single_entry_classes
        effectiveness = self.eff_classes / total_clss if total_clss else 0
        total_clss_per_test_case = total_clss / self.analysed_test_cases \
            if self.analysed_test_cases else 0
        effective_clss = self.eff_classes / self.analysed_test_cases \
            if self.analysed_test_cases else 0
        iptc = self.num_inputs / self.test_cases if self.test_cases else 0

        s = "================================ Statistics ===================================\n"
        s += f"Test Cases: {self.test_cases}\n"
        s += f"Inputs per test case: {iptc:.1f}\n"
        s += f"Required priming: {self.required_priming}\n"
        s += f"Flaky violations: {self.flaky_violations}\n"
        s += f"Violations: {self.violations}\n"
        s += "Effectiveness: \n"
        s += f"  Effectiveness: {effectiveness:.1f}\n"
        s += f"  Total Cls: {total_clss_per_test_case:.1f}\n"
        s += f"  Effective Cls: {effective_clss:.1f}\n"
        s += "Filters:\n"
        s += f"  Speculation Filter: {self.spec_filter}\n"
        s += f"  Observation Filter: {self.observ_filter}\n"
        return s

    def get_brief(self):
        if self.test_cases == 0:
            return ""
        else:
            if self.analysed_test_cases:
                all_cls = (self.eff_classes + self.single_entry_classes) / self.analysed_test_cases
                eff_cls = self.eff_classes / self.analysed_test_cases
            else:
                all_cls = 0
                eff_cls = 0
            s = f"Cls:{eff_cls:.1f}/{all_cls:.1f},"
            s += f"In:{self.num_inputs / self.test_cases:.1f},"
            s += f"Cv:{self.coverage},"
            s += f"SpF:{self.spec_filter},"
            s += f"ObF:{self.observ_filter},"
            s += f"Prm:{self.required_priming}," \
                 f"Flk:{self.flaky_violations}," \
                 f"Vio:{self.violations}"
            return s


STAT = StatisticsCls()


class Logger:
    """
    A global object responsible for printing stuff.

    Has the following levels of logging:
    - Error: Critical error. Prints a message and exits
    - Warning: Non-critical error. Always printed, but does not cause an exit
    - Info: Useful info. Printed only if enabled in CONF.logging_modes
    - Debug: Detailed info. Printed if both enabled in CONF.logging_modes and if __debug__ is set.
    """

    one_percent_progress: float = 0.0
    progress: float = 0.0
    progress_percent: int = 0
    msg: str = ""
    line_ending: str = ""
    redraw_mode: bool = True

    # info modes
    info: bool = False
    stat: bool = False

    # debugging
    dbg_timestamp: bool = False
    dbg_violation: bool = False
    dbg_traces: bool = False
    dbg_model: bool = False
    dbg_coverage: bool = False
    dbg_generator: bool = False

    def __init__(self) -> None:
        pass

    def set_logging_modes(self):
        for mode in CONF.logging_modes:
            if not mode:
                continue
            if getattr(self, mode, None) is None:
                self.error(f"Unknown value '{mode}' of config variable 'logging_modes'")
            setattr(self, mode, True)

        if not __debug__:
            if self.dbg_timestamp or self.dbg_model or self.dbg_coverage or self.dbg_traces\
               or self.dbg_generator:
                self.warning(
                    "", "Current value of `logging_modes` requires debugging mode!\n"
                    "Remove '-O' from python arguments")

    def error(self, msg) -> NoReturn:
        if self.redraw_mode:
            print("")
        print(f"ERROR: {msg}")
        exit(1)

    def warning(self, src, msg) -> None:
        if self.redraw_mode:
            print("")
        print(f"WARNING: [{src}] {msg}")

    def inform(self, src, msg, end="\n") -> None:
        if self.info:
            if self.redraw_mode:
                print("")
            print(f"INFO: [{src}] {msg}", end=end, flush=True)

    def dbg(self, src, msg) -> None:
        if self.redraw_mode:
            print("")
        print(f"DBG: [{src}] {msg}")

    # ==============================================================================================
    # Generator
    def dbg_gen_instructions(self, instructions):
        if not __debug__:
            return

        if not self.dbg_generator:
            return

        instructions_by_category = {i.category: set() for i in instructions}
        for i in instructions:
            instructions_by_category[i.category].add(i.name)

        self.dbg("generator", "Instructions under test:")
        for k, instruction_list in instructions_by_category.items():
            print("  - " + k + ": " + pformat(sorted(instruction_list), indent=4, compact=True))
        print("")

    # ==============================================================================================
    # Fuzzer
    def fuzzer_start(self, iterations: int, start_time):
        if self.info:
            self.one_percent_progress = iterations / 100
            self.progress = 0
            self.progress_percent = 0
            self.msg = ""
            self.line_ending = '\n' if CONF.multiline_output else ''
            self.redraw_mode = False if CONF.multiline_output else True
            self.start_time = start_time
        self.inform("fuzzer", start_time.strftime('Starting at %H:%M:%S'))

    def fuzzer_start_round(self, round_id):
        if self.info:
            if STAT.test_cases > self.progress:
                self.progress += self.one_percent_progress
                self.progress_percent += 1
            msg = f"\r{STAT.test_cases:<6}({self.progress_percent:>2}%)| Stats: "
            msg += STAT.get_brief()
            print(msg + "         ", end=self.line_ending, flush=True)
            self.msg = msg

        if not __debug__:
            return

        if self.dbg_timestamp and round_id and round_id % 1000 == 0:
            self.dbg(
                "fuzzer", f"Time: {datetime.today()} | "
                f" Duration: {(datetime.today() - self.start_time).total_seconds()} seconds")

    def fuzzer_priming(self, num_violations: int):
        if self.info:
            print(
                self.msg + "> Prime  " + str(num_violations) + "           ",
                end=self.line_ending,
                flush=True)

    def fuzzer_nesting_increased(self):
        if self.info:
            print(
                self.msg + "> Nest   " + str(CONF.model_max_nesting) + "         ",
                end=self.line_ending,
                flush=True)

    def fuzzer_timeout(self):
        self.inform("fuzzer", "\nTimeout expired")

    def fuzzer_finish(self):
        if self.info:
            now = datetime.today()
            print("")  # new line after the progress bar
            if self.stat:
                print(STAT)
            print(f"Duration: {(now - self.start_time).total_seconds():.1f}")
            print(datetime.today().strftime('Finished at %H:%M:%S'))

    def trc_fuzzer_dump_traces(self, model, inputs, htraces, ctraces, hw_feedback):
        if __debug__:
            if self.dbg_traces:
                print("\n================================ Collected Traces "
                      "=============================")

                if CONF.contract_observation_clause == 'l1d':
                    for i in range(len(htraces)):
                        if i > 100:
                            self.warning("fuzzer", "Trace output is limited to 100 traces")
                            break
                        ctrace = ctraces[i]
                        print("    ")
                        print(
<<<<<<< HEAD
                            f"CTr{i:<2} "
                            f"{self.pretty_bitmap(ctraces[i], ctraces[i] > pow(2, 64), '      ')}")
=======
                            f"CTr{i:<2} {self.pretty_bitmap(ctrace, ctrace > pow(2, 64), '      ')}"
                        )
>>>>>>> 67ff76cd
                        print(f"HTr{i:<2} {self.pretty_bitmap(htraces[i])}")
                        print(f"Feedback{i}: {hw_feedback[i]}")

                    return

                org_debug_state = self.dbg_model
                self.dbg_model = False
                for i in range(len(htraces)):
                    if i > 100:
                        self.warning("fuzzer", "Trace output is limited to 100 traces")
                        break
                    ctrace_full = model.dbg_get_trace_detailed(inputs[i], 1)
                    print("    ")
                    print(f"CTr{i}: {ctrace_full}")
                    print(f"HTr{i}: {self.pretty_bitmap(htraces[i])}")
                    print(f"Feedback{i}: {hw_feedback[i]}")
                self.dbg_model = org_debug_state

    def fuzzer_report_violations(self, violation: EquivalenceClass, model):
        print("\n\n================================ Violations detected ==========================")
        print("Contract trace:")
        if CONF.contract_observation_clause != 'l1d':
            print(f" {violation.ctrace} (hash)")
        else:
            if violation.ctrace <= pow(2, 64):
                print(f"  {violation.ctrace:064b}")
            else:
                print(f"  {violation.ctrace % MASK_64BIT:064b} [ns]\n"
                      f"  {(violation.ctrace >> 64) % MASK_64BIT:064b} [s]\n")
        print("Hardware traces:")
        for htrace, measurements in violation.htrace_map.items():
            inputs = [m.input_id for m in measurements]
            if len(inputs) < 4:
                print(f" Inputs {inputs}:")
            else:
                print(f" Inputs {inputs[:4]} (+ {len(inputs) - 4} ):")
            print(f"  {self.pretty_bitmap(htrace)}")
        print("")

        if not __debug__:
            return

        if self.dbg_violation:
            # print details
            print("================================ Debug Trace ==================================")
            for htrace, measurements in violation.htrace_map.items():
                print(f"                      ##### Input {measurements[0].input_id} #####")
                model_debug_state = self.dbg_model
                self.dbg_model = True
                model.trace_test_case([measurements[0].input_], 1)
                self.dbg_model = model_debug_state
                print("\n\n")

    # ==============================================================================================
    # Model
    def dbg_model_header(self, input_id):
        if not __debug__:
            return

        if not self.dbg_model:
            return

        print(f"\n                     ##### Input {input_id} #####")

    def dbg_model_mem_access(self, normalized_address, value, address, size, is_store, model):
        if not __debug__:
            return

        if not self.dbg_model:
            return

        val = value if is_store else int.from_bytes(
            model.emulator.mem_read(address, size), byteorder='little')
        type_ = "store to" if is_store else "load from"
        print(f"  > {type_} +0x{normalized_address:x} value 0x{val:x}")

    def dbg_model_instruction(self, normalized_address, model):
        if not __debug__:
            return

        if not self.dbg_model:
            return

        name = model.test_case.address_map[normalized_address].name
        if model.in_speculation:
            print(f"transient 0x{normalized_address:<2x}: {name}")
        else:
            print(f"0x{normalized_address:<2x}: {name}")
        model.print_state(oneline=True)

    def dbg_model_rollback(self, address, base):
        if not __debug__:
            return

        if not self.dbg_model:
            return

        print(f"ROLLBACK to 0x{address - base:x}")

    # ==============================================================================================
    # Coverage
    def dbg_report_coverage(self, round_id, msg):
        if __debug__:
            if self.dbg_coverage and round_id and round_id % 100 == 0:
                print(f"\nDBG: [coverage] {msg}")

    # ==============================================================================================
    # Helpers
    def pretty_bitmap(self, bits: int, merged=False, offset: str = ""):
        if not merged:
            s = f"{bits:064b}"
        else:
            s = f"{bits % MASK_64BIT:064b} [ns]\n" \
                f"{offset}{(bits >> 64) % MASK_64BIT:064b} [s]"
        s = s.replace("0", "_").replace("1", "^")
        return s


LOGGER = Logger()


# ==================================================================================================
# Small helper functions
# ==================================================================================================
def bit_count(n):
    count = 0
    while n:
        count += n & 1
        n >>= 1
    return count


class NotSupportedException(Exception):
    pass


class UnreachableCode(Exception):
    pass<|MERGE_RESOLUTION|>--- conflicted
+++ resolved
@@ -237,13 +237,8 @@
                         ctrace = ctraces[i]
                         print("    ")
                         print(
-<<<<<<< HEAD
-                            f"CTr{i:<2} "
-                            f"{self.pretty_bitmap(ctraces[i], ctraces[i] > pow(2, 64), '      ')}")
-=======
                             f"CTr{i:<2} {self.pretty_bitmap(ctrace, ctrace > pow(2, 64), '      ')}"
                         )
->>>>>>> 67ff76cd
                         print(f"HTr{i:<2} {self.pretty_bitmap(htraces[i])}")
                         print(f"Feedback{i}: {hw_feedback[i]}")
 
